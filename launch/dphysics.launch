--- conflicted
+++ resolved
@@ -12,21 +12,12 @@
         <rosparam subst_value="true">
             robot: $(arg robot)
             robot_clearance: 0.132
-<<<<<<< HEAD
-            hm_topic: $(arg hm_topic)
-            hm_frame: $(arg hm_frame)
-            linear_vels: [0.5, 0.5, 0.5, -0.4]
-            angular_vels: [0.0, 0.2, -0.2, 0.0]
-            total_sim_time: $(arg total_sim_time)
-            max_age: $(arg max_age)
-=======
             gridmap_topic: $(arg gridmap_topic)
             gridmap_frame: $(arg gridmap_frame)
             linear_vels: [0.5, 0.5, 0.5, -0.4, 0.0]
             angular_vels: [0.0, 0.3, -0.3, 0.0, 0.2]
             traj_sim_time: $(arg traj_sim_time)
             max_age: 2.0
->>>>>>> 3991d5c1
         </rosparam>
     </node>
     <node if="$(arg warp_dphys)" name="diff_physics" pkg="monoforce" type="diff_physics_warp" output="screen">
