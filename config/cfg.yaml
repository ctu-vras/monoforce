convergence_n_samples: 10
convergence_std: 0.001
d_max: 6.4
d_min: 0.6
damping: 0.0
dataset_path: ''
device: cuda
elasticity: 0.0
friction: 0.9
grid_res: 0.1
h_max: 1.5
<<<<<<< HEAD
#grass_range:
#- 0.1
#- 1.0
=======
>>>>>>> b8d63748
grass_range: null
hm_interp_method: null
lr: 0.001
weight_decay: 1e-7
max_omega: 2.0
max_vel: 2.0
n_samples: 1000
n_train_iters: 100
num_robot_points: 5
robot_inertia:
- - 5.0
  - 0.0
  - 0.0
- - 0.0
  - 5.0
  - 0.0
- - 0.0
  - 0.0
  - 5.0
robot_init_q:
- 0.0
- 0.0
- 0.0
- 1.0
robot_init_xyz:
- 0.0
- 0.0
- 1.0
robot_mass: 10.0
robot_terrain_interaction_model: diffdrive
rot_cost_weight: 1.0
sample_len: 10
total_sim_time: 10.0
trans_cost_weight: 1.0
use_terrain_cnn: false
vel_tracks:
- 0.0
- 0.0<|MERGE_RESOLUTION|>--- conflicted
+++ resolved
@@ -9,12 +9,6 @@
 friction: 0.9
 grid_res: 0.1
 h_max: 1.5
-<<<<<<< HEAD
-#grass_range:
-#- 0.1
-#- 1.0
-=======
->>>>>>> b8d63748
 grass_range: null
 hm_interp_method: null
 lr: 0.001
