#!/usr/bin/env python

import os
from threading import RLock
import torch
import numpy as np
import rospy
from cv_bridge import CvBridge
from grid_map_msgs.msg import GridMap
from monoforce.cloudproc import position, estimate_heightmap
from monoforce.config import Config
from monoforce.imgproc import standardize_img, undistort_image
from monoforce.models.lss.model import compile_model
from monoforce.models.lss.tools import img_transform, ego_to_cam, get_only_in_img_mask
from monoforce.ros import height_map_to_point_cloud_msg, height_map_to_gridmap_msg
from monoforce.utils import normalize
from monoforce.datasets.utils import load_cam_calib
from sensor_msgs.msg import Image, CompressedImage, PointCloud2, CameraInfo
import rospkg
from time import time
from message_filters import ApproximateTimeSynchronizer, Subscriber
import tf2_ros
from PIL import Image as PILImage
from ros_numpy import numpify
import matplotlib as mpl
import matplotlib.pyplot as plt


torch.set_default_dtype(torch.float32)


class LSS:
    def __init__(self, cfg: Config,
                 data_aug_conf: dict,
                 grid_conf: dict,
                 model_weights=None,
                 hm_frame='base_link',
                 img_topics=[],
                 camera_info_topics=[],
                 img_mean=None,
                 img_std=None,
                 calib_path='',
                 max_msgs_delay=0.1,
                 max_stale_msg_delay=0.2):
        self.cfg = cfg
        self.data_aug_conf = data_aug_conf
        self.grid_conf = grid_conf

        self.model = self.load_model(model_weights)

        self.hm_frame = hm_frame

        self.img_topics = img_topics
        self.camera_info_topics = camera_info_topics
        self.img_mean = img_mean
        self.img_std = img_std

        self.calib = load_cam_calib(calib_path)
        if self.calib is not None:
            rospy.loginfo('Loaded calibration from %s' % calib_path)

        # cv bridge
        self.cv_bridge = CvBridge()
        # tf listener
        self.tf_buffer = tf2_ros.Buffer()
        self.tf_listener = tf2_ros.TransformListener(self.tf_buffer)
        # height map publisher
        self.hm_img_pub = rospy.Publisher('/height_map/image', Image, queue_size=1)
        # point cloud publisher
        self.hm_cloud_pub = rospy.Publisher('/height_map/points', PointCloud2, queue_size=1)
        # grid map publisher
        self.hm_grid_pub = rospy.Publisher('/grid_map', GridMap, queue_size=1)

        # subscribe to camera intrinsics (ones)
        self.proc_lock = RLock()

        self.max_msgs_delay = max_msgs_delay
        self.max_stale_msg_delay = max_stale_msg_delay
        
    def start(self):
        # subscribe to images with approximate time synchronization
        self.subs = []
        for topic in self.img_topics:
            rospy.loginfo('Subscribing to %s' % topic)
            self.subs.append(Subscriber(topic, CompressedImage))
        for topic in self.camera_info_topics:
            rospy.loginfo('Subscribing to %s' % topic)
            self.subs.append(Subscriber(topic, CameraInfo))
        self.sync = ApproximateTimeSynchronizer(self.subs, queue_size=1, slop=self.max_msgs_delay)
        self.sync.registerCallback(self.callback)

    def load_model(self, modelf):
        model = compile_model(self.grid_conf, self.data_aug_conf, outC=1)
        if modelf is None:
            rospy.logerr('No LSS model weights provided, using random weights')
            return model
        rospy.loginfo('Loading LSS model from %s' % modelf)
        model.load_state_dict(torch.load(modelf))
        model.to(self.cfg.device)
        model.eval()
        # model.train()
        return model

    def preprocess_params(self):
        H, W = self.data_aug_conf['H'], self.data_aug_conf['W']
        fH, fW = self.data_aug_conf['final_dim']
        resize = max(fH/H, fW/W)
        resize_dims = (int(W*resize), int(H*resize))
        newW, newH = resize_dims
        crop_h = int((1 - np.mean(self.data_aug_conf['bot_pct_lim']))*newH) - fH
        crop_w = int(max(0, newW - fW) / 2)
        crop = (crop_w, crop_h, crop_w + fW, crop_h + fH)
        return resize, resize_dims, crop

    def preprocess_img(self, img):
        post_rot = torch.eye(2)
        post_tran = torch.zeros(2)

        # preprocessing parameters (resize, crop)
        resize, resize_dims, crop = self.preprocess_params()
        img, post_rot2, post_tran2 = img_transform(PILImage.fromarray(img), post_rot, post_tran,
                                                   resize=resize,
                                                   resize_dims=resize_dims,
                                                   crop=crop,
                                                   flip=False,
                                                   rotate=0)

        # for convenience, make augmentation matrices 3x3
        post_tran = torch.zeros(3, dtype=torch.float32)
        post_rot = torch.eye(3, dtype=torch.float32)
        post_tran[:2] = post_tran2
        post_rot[:2, :2] = post_rot2

        img = standardize_img(np.asarray(img), self.img_mean, self.img_std)
        img = torch.as_tensor(img, dtype=torch.float32).permute((2, 0, 1))

        return img, post_rot, post_tran

    def get_cam_calib_from_yaml(self, camera, lidar='os_sensor'):
        """
        Load camera calibration parameters from yaml file.
        :param calib_path: path to yaml file
        :return: E - extrinsics (4x4),
                 K - intrinsics (3x3),
                 D - distortion coefficients (5,)
        """
        assert self.calib is not None

        Tr_lid_cam = np.asarray(self.calib['transformations'][f'T_{lidar}__{camera}']['data'], dtype=np.float32).reshape((4, 4))
        Tr_robot_lid = np.asarray(self.calib['transformations'][f'T_{self.hm_frame}__{lidar}']['data'], dtype=np.float32).reshape((4, 4))
        Tr_robot_cam = Tr_robot_lid @ np.linalg.inv(Tr_lid_cam)
        E = Tr_robot_cam
        K = np.array(self.calib[camera]['camera_matrix']['data'], dtype=np.float32).reshape((3, 3))
        D = np.array(self.calib[camera]['distortion_coefficients']['data'], dtype=np.float32)

        return E, K, D

    def get_cam_calib_from_info_msg(self, msg):
        """
        Get camera calibration parameters from CameraInfo message.
        :param msg: CameraInfo message
        :return: E - extrinsics (4x4),
                 K - intrinsics (3x3),
                 D - distortion coefficients (5,)
        """
        assert isinstance(msg, CameraInfo)

        time = rospy.Time(0)
        timeout = rospy.Duration.from_sec(1.0)
        try:
            tf = self.tf_buffer.lookup_transform(self.hm_frame, msg.header.frame_id, time, timeout)
        except tf2_ros.TransformException as ex:
            rospy.logerr('Could not transform from camera %s to robot %s: %s.',
                         msg.header.frame_id, self.hm_frame, ex)
            raise ex

        E = np.array(numpify(tf.transform), dtype=np.float32).reshape((4, 4))
        K = np.array(msg.K, dtype=np.float32).reshape((3, 3))
        D = np.array(msg.D, dtype=np.float32)

        return E, K, D

    def get_lss_inputs(self, img_msgs, info_msgs):
        """
        Get inputs for LSS model from image and camera info messages.
        """
        assert len(img_msgs) == len(info_msgs)
        assert isinstance(img_msgs[0], CompressedImage)
        assert isinstance(info_msgs[0], CameraInfo)

        imgs = []
        post_rots = []
        post_trans = []
        intriniscs = []
        cams_to_robot = []
        for cam_i, (img_msg, info_msg) in enumerate(zip(img_msgs, info_msgs)):
            img = self.cv_bridge.compressed_imgmsg_to_cv2(img_msg)
            if self.calib is not None:
                cam_name = self.camera_info_topics[cam_i].split('/')[1]
                E, K, D = self.get_cam_calib_from_yaml(cam_name)
            else:
                E, K, D = self.get_cam_calib_from_info_msg(info_msg)
            # img, K = undistort_image(img, K, D)
            img = img[..., (2, 1, 0)]  # BGR -> RGB

            img, post_rot, post_tran = self.preprocess_img(img)
            imgs.append(img)
            post_rots.append(post_rot)
            post_trans.append(post_tran)
            intriniscs.append(K)
            cams_to_robot.append(E)

        # to arrays
        imgs = np.stack(imgs)
        post_rots = np.stack(post_rots)
        post_trans = np.stack(post_trans)
        intrins = np.stack(intriniscs)
        cams_to_robot = np.stack(cams_to_robot)
        rots, trans = cams_to_robot[:, :3, :3], cams_to_robot[:, :3, 3]
        rospy.logdebug('Preprocessed image shape: %s' % str(imgs.shape))

        inputs = [imgs, rots, trans, intrins, post_rots, post_trans]
        inputs = [torch.as_tensor(i[np.newaxis], dtype=torch.float32) for i in inputs]

        return inputs

    def callback(self, *msgs):
        rospy.logdebug('Received %d messages' % len(msgs))
        # if message is stale do not process it
        dt = rospy.Time.now() - msgs[0].header.stamp
        if dt > rospy.Duration(self.max_stale_msg_delay):
            rospy.logdebug(f'Stale image messages received ({dt.to_sec():.3f} > {self.max_stale_msg_delay} [sec]), skipping')
            return

        t0 = time()
        with torch.no_grad():
            with self.proc_lock:
                self.proc(*msgs)
        rospy.logdebug('Processing time: %.3f [sec]' % (time() - t0))

    def proc(self, *msgs):
        # for msg in msgs:
        #     print(msg.header.frame_id)
        # print('---')
        assert len(msgs) == 8
        for i in range(4):
            assert isinstance(msgs[i], CompressedImage)
            assert isinstance(msgs[i+4], CameraInfo)
            assert msgs[i].header.frame_id == msgs[i+4].header.frame_id
        img_msgs = msgs[:4]
        info_msgs = msgs[4:]

        inputs = self.get_lss_inputs(img_msgs, info_msgs)
        inputs = [i.to(self.cfg.device) for i in inputs]

        # model inference
        pred = self.model(*inputs)

        height = pred.squeeze().cpu().numpy()
        rospy.logdebug('Predicted height map shape: %s' % str(height.shape))
        rospy.logdebug('Height min: %.3f, max: %.3f' % (height.min(), height.max()))

        # publish height map as image
        stamp = rospy.Time.now()
        height_uint8 = np.asarray(255 * normalize(height), dtype='uint8')
        img_msg = self.cv_bridge.cv2_to_imgmsg(height_uint8, encoding='mono8')
        img_msg.header.stamp = stamp
        img_msg.header.frame_id = self.hm_frame
        self.hm_img_pub.publish(img_msg)

        # publish height map as point cloud
        cloud_msg = height_map_to_point_cloud_msg(height, self.cfg.grid_res,
                                                  xyz=np.array([0., 0., 0.]), q=np.array([0., 0., 0., 1.]))
        cloud_msg.header.stamp = stamp
        cloud_msg.header.frame_id = self.hm_frame
        self.hm_cloud_pub.publish(cloud_msg)

        # publish height map as grid map
        grid_msg = height_map_to_gridmap_msg(height, self.cfg.grid_res,
                                             xyz=np.array([0., 0., 0.]), q=np.array([0., 0., 0., 1.]))
        grid_msg.info.header.stamp = stamp
        grid_msg.info.header.frame_id = self.hm_frame
        self.hm_grid_pub.publish(grid_msg)

    def spin(self):
        try:
            rospy.spin()
        except rospy.ROSInterruptException:
            pass


class LSSVis(LSS):
    def __init__(self,
                 cfg: Config,
                 data_aug_conf: dict,
                 grid_conf: dict,
                 model_weights=None,
                 hm_frame='base_link',
                 img_topics=[],
                 camera_info_topics=[],
                 points_topic='/points',
                 img_mean=None,
                 img_std=None,
                 calib_path='',
                 max_msgs_delay=0.1
                 ):
        super(LSSVis, self).__init__(
            cfg=cfg,
            data_aug_conf=data_aug_conf,
            grid_conf=grid_conf,
            model_weights=model_weights,
            hm_frame=hm_frame,
            img_topics=img_topics,
            camera_info_topics=camera_info_topics,
            img_mean=img_mean,
            img_std=img_std,
            calib_path=calib_path,
            max_msgs_delay=max_msgs_delay,
        )
        self.points_topic = points_topic

    def start(self):
        # subscribe to images with approximate time synchronization
        self.subs = []
        for topic in self.img_topics:
            rospy.loginfo('Subscribing to %s' % topic)
            self.subs.append(Subscriber(topic, CompressedImage))
        for topic in self.camera_info_topics:
            rospy.loginfo('Subscribing to %s' % topic)
            self.subs.append(Subscriber(topic, CameraInfo))
        rospy.loginfo('Subscribing to %s' % self.points_topic)
        self.subs.append(Subscriber(self.points_topic, PointCloud2))
        self.sync = ApproximateTimeSynchronizer(self.subs, queue_size=1, slop=self.max_msgs_delay)
        self.sync.registerCallback(self.callback)

    def vis(self, imgs, rots, trans, intrins, post_rots, post_trans, pts, bev_map, fname=None):
        H, W = self.data_aug_conf['H'], self.data_aug_conf['W']
        cams = self.data_aug_conf['cams']
        rat = H / W
        val = 10.1
        fig = plt.figure(figsize=(val + val / 2 * 2 * rat * 2, val / 2 * 2 * rat))
        gs = mpl.gridspec.GridSpec(2, 5, width_ratios=(1, 1, 2 * rat, 2 * rat, 2 * rat))
        gs.update(wspace=0.0, hspace=0.0, left=0.0, right=1.0, top=1.0, bottom=0.0)
        img_pts = self.model.get_geometry(rots.to(self.cfg.device),
                                          trans.to(self.cfg.device),
                                          intrins.to(self.cfg.device),
                                          post_rots.to(self.cfg.device),
                                          post_trans.to(self.cfg.device),
                                          )
        img_pts = img_pts.cpu()

        for si in range(imgs.shape[0]):
            plt.clf()
            final_ax = plt.subplot(gs[:, 4:5])
            for imgi, img in enumerate(imgs[si]):
                ego_pts = ego_to_cam(pts[si], rots[si, imgi], trans[si, imgi], intrins[si, imgi])
                mask = get_only_in_img_mask(ego_pts, H, W)
                plot_pts = post_rots[si, imgi].matmul(ego_pts) + post_trans[si, imgi].unsqueeze(1)

                ax = plt.subplot(gs[imgi // 2, imgi % 2])
                showimg = img.permute(1, 2, 0).numpy()
                showimg = normalize(showimg)

                plt.imshow(showimg)
                plt.scatter(plot_pts[0, mask], plot_pts[1, mask], c=ego_pts[2, mask], s=2, cmap='jet', alpha=0.2)
                plt.axis('off')
                # camera name as text on image
                plt.text(0.5, 0.9, cams[imgi].replace('_', ' '), horizontalalignment='center', verticalalignment='top',
                         transform=ax.transAxes, fontsize=10)

                plt.sca(final_ax)
                plt.plot(img_pts[si, imgi, :, :, :, 0].view(-1), img_pts[si, imgi, :, :, :, 1].view(-1), '.',
                         label=cams[imgi].replace('_', ' '))

            plt.legend(loc='upper right')
            final_ax.set_aspect('equal')
            plt.xlim((-self.cfg.d_max, self.cfg.d_max))
            plt.ylim((-self.cfg.d_max, self.cfg.d_max))

            ax = plt.subplot(gs[:, 2:3])
            plt.scatter(pts[si, 0], pts[si, 1], c=pts[si, 2], s=5, cmap='Greys', vmin=-0.5, vmax=0.5)
            plt.xlim((-self.cfg.d_max, self.cfg.d_max))
            plt.ylim((-self.cfg.d_max, self.cfg.d_max))
            ax.set_aspect('equal')

            ax = plt.subplot(gs[:, 3:4])
            plt.imshow(bev_map[si].squeeze(0), origin='lower', cmap='jet', vmin=-0.5, vmax=0.5)
            # plt.colorbar()

            if fname is None:
                plt.show()
            fig.savefig(fname, dpi=300)

    def get_cloud_and_height(self, points_msg):
        assert isinstance(points_msg, PointCloud2)

        # process point cloud data
        cloud = numpify(points_msg)
        if cloud.ndim > 1:
            cloud = cloud.reshape(-1)
        points = position(cloud)
        # transform cloud to height map frame
        if self.calib is None:
            time = rospy.Time(0)
            timeout = rospy.Duration.from_sec(1.0)
            try:
                tf = self.tf_buffer.lookup_transform(self.hm_frame, points_msg.header.frame_id, time, timeout)
            except tf2_ros.TransformException as ex:
                rospy.logerr('Could not transform from cloud %s to robot %s: %s.',
                             points_msg.header.frame_id, self.hm_frame, ex)
                return None, None
            Tr = np.array(numpify(tf.transform), dtype=np.float32).reshape((4, 4))
        else:
            Tr = self.calib['transformations'][f'T_{self.hm_frame}__{points_msg.header.frame_id}']['data']
            Tr = np.array(Tr, dtype=np.float32).reshape((4, 4))
        points = Tr[:3, :3] @ points.T + Tr[:3, 3:4]
        hm = estimate_heightmap(points.T, d_min=self.cfg.d_min, d_max=self.cfg.d_max,
                                grid_res=self.cfg.grid_res, h_max=self.cfg.h_max,
                                hm_interp_method=self.cfg.hm_interp_method)
        if hm is None:
            rospy.logwarn('Could not estimate height map')
            return
        height = hm['z']

        points = torch.as_tensor(points[np.newaxis], dtype=torch.float32)
        height = torch.as_tensor(height[np.newaxis], dtype=torch.float32)

        return points, height

    def proc(self, *msgs):
        assert len(msgs) == 9
        for i in range(4):
            assert isinstance(msgs[i], CompressedImage)
            assert isinstance(msgs[i+4], CameraInfo)
            assert msgs[i].header.frame_id == msgs[i+4].header.frame_id
        assert isinstance(msgs[8], PointCloud2)

        img_msgs = msgs[:4]
        info_msgs = msgs[4:8]
        points_msg = msgs[8]

        lss_inputs = self.get_lss_inputs(img_msgs, info_msgs)

        # process point cloud data
        points, height = self.get_cloud_and_height(points_msg)
        rospy.logdebug('Point cloud shape: %s' % str(points.shape))
        rospy.logdebug('Estimated height map shape: %s' % str(height.shape))

        imgs, rots, trans, intrins, post_rots, post_trans = lss_inputs
        vis_inputs = [imgs, rots, trans, intrins, post_rots, post_trans, points, height]

        self.vis(*vis_inputs, fname='lss_data.png')


def main():
    rospy.init_node('lss', anonymous=True, log_level=rospy.DEBUG)
    pkg_path = rospkg.RosPack().get_path('monoforce')

    cfg = Config()
    cfg.d_min = 0.6
    cfg.d_max = 6.4
    cfg.grid_res = 0.1
<<<<<<< HEAD
    cfg.h_max = 0.3
=======
    cfg.h_max = 1.0
>>>>>>> 31d9b7d2
    cfg.device = torch.device('cuda:0')

    grid_conf = {
        'xbound': [-cfg.d_max, cfg.d_max, cfg.grid_res],
        'ybound': [-cfg.d_max, cfg.d_max, cfg.grid_res],
        'zbound': [-10.0, 10.0, 20.0],
        'dbound': [cfg.d_min, cfg.d_max, cfg.grid_res],
    }

    data_aug_conf = {
        'resize_lim': (0.0, 0.0),
        'final_dim': (128, 352),
        'rot_lim': (0.0, 0.0),
        'H': 1200, 'W': 1920,
        # 'H': 1536, 'W': 2048,
        'rand_flip': False,
        'bot_pct_lim': (0.0, 0.0),
        'cams': ['CAM_FRONT', 'CAM_LEFT', 'CAM_RIGHT', 'CAM_REAR'],
        'Ncams': 4,
    }

    img_mean = np.array([0.44175903, 0.44948574, 0.45226233])
    img_std = np.array([0.25382164, 0.26486757, 0.2440394])
    img_topics = rospy.get_param('~img_topics', [])
    camera_info_topics = rospy.get_param('~camera_info_topics', [])
    hm_frame = rospy.get_param('~hm_frame', 'base_link')
    model_weights = rospy.get_param('~model_weights', os.path.join(pkg_path, 'config/weights/lss/lss.pt'))
    max_msgs_delay = rospy.get_param('~max_msgs_delay', 0.1)
    max_stale_msg_delay = rospy.get_param('~max_stale_msg_delay', 0.2)
    calib_path = rospy.get_param('~calib_path', '')

    Node = LSSVis if rospy.get_param('~debug', False) else LSS
    node = Node(cfg=cfg, data_aug_conf=data_aug_conf, grid_conf=grid_conf,
                img_mean=img_mean, img_std=img_std,
                model_weights=model_weights,
                img_topics=img_topics, camera_info_topics=camera_info_topics,
                hm_frame=hm_frame,
                max_msgs_delay=max_msgs_delay,
                max_stale_msg_delay=max_stale_msg_delay,
                calib_path=calib_path,
                )
    node.start()
    node.spin()


if __name__ == '__main__':
    main()<|MERGE_RESOLUTION|>--- conflicted
+++ resolved
@@ -460,11 +460,7 @@
     cfg.d_min = 0.6
     cfg.d_max = 6.4
     cfg.grid_res = 0.1
-<<<<<<< HEAD
-    cfg.h_max = 0.3
-=======
     cfg.h_max = 1.0
->>>>>>> 31d9b7d2
     cfg.device = torch.device('cuda:0')
 
     grid_conf = {
