--- conflicted
+++ resolved
@@ -11,12 +11,7 @@
 
 
 # simulation parameters
-<<<<<<< HEAD
-robot = 'marv'
-dphys_cfg = DPhysConfig(robot=robot)
-=======
 dphys_cfg = DPhysConfig()
->>>>>>> 284838c6
 device = 'cuda' if torch.cuda.is_available() else 'cpu'
 
 
