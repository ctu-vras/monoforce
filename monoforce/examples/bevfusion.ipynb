{
 "cells": [
  {
   "metadata": {
    "ExecuteTime": {
<<<<<<< HEAD
     "end_time": "2024-11-11T14:55:36.341236Z",
     "start_time": "2024-11-11T14:55:34.450775Z"
=======
     "end_time": "2024-11-11T13:33:09.493289Z",
     "start_time": "2024-11-11T13:33:07.266151Z"
>>>>>>> 9efa5df8
    }
   },
   "cell_type": "code",
   "source": [
    "import sys\n",
    "sys.path.append('../src/')\n",
    "import torch\n",
    "import numpy as np\n",
    "from torch.utils.data import DataLoader\n",
    "from monoforce.models.terrain_encoder.bevfusion import BEVFusion\n",
    "from monoforce.utils import read_yaml, position\n",
    "from monoforce.datasets.rough import ROUGH, rough_seq_paths\n",
    "from monoforce.dphys_config import DPhysConfig\n",
    "from monoforce.transformations import transform_cloud"
   ],
   "id": "b7a7dacb0d156951",
   "outputs": [
    {
     "name": "stderr",
     "output_type": "stream",
     "text": [
      "/home/ruslan/miniconda3/envs/mf/lib/python3.9/site-packages/torchvision/transforms/transforms.py:329: UserWarning: Argument 'interpolation' of type int is deprecated since 0.13 and will be removed in 0.15. Please use InterpolationMode enum.\n",
      "  warnings.warn(\n"
     ]
    },
    {
     "name": "stdout",
     "output_type": "stream",
     "text": [
      "Jupyter environment detected. Enabling Open3D WebVisualizer.\n",
      "[Open3D INFO] WebRTC GUI backend enabled.\n",
      "[Open3D INFO] WebRTCWindowSystem: HTTP handshake server disabled.\n"
     ]
    }
   ],
   "execution_count": 1
  },
  {
   "metadata": {
    "ExecuteTime": {
<<<<<<< HEAD
     "end_time": "2024-11-11T14:55:36.375580Z",
     "start_time": "2024-11-11T14:55:36.342334Z"
=======
     "end_time": "2024-11-11T13:33:09.518425Z",
     "start_time": "2024-11-11T13:33:09.494443Z"
>>>>>>> 9efa5df8
    }
   },
   "cell_type": "code",
   "source": [
    "class Data(ROUGH):\n",
    "    def __init__(self, path, lss_cfg, dphys_cfg=DPhysConfig(), is_train=True):\n",
    "        super(Data, self).__init__(path, lss_cfg, dphys_cfg=dphys_cfg, is_train=is_train)\n",
    "\n",
    "    def get_cloud(self, i, points_source='lidar'):\n",
    "        cloud = self.get_raw_cloud(i)\n",
    "        # move points to robot frame\n",
    "        Tr = self.calib['transformations']['T_base_link__os_sensor']['data']\n",
    "        Tr = np.asarray(Tr, dtype=float).reshape((4, 4))\n",
    "        cloud = transform_cloud(cloud, Tr)\n",
    "        return cloud\n",
    "\n",
    "    def get_sample(self, i):\n",
    "        imgs, rots, trans, intrins, post_rots, post_trans = self.get_images_data(i)\n",
    "        points = torch.as_tensor(position(self.get_cloud(i))).T\n",
    "        return (imgs, rots, trans, intrins, post_rots, post_trans,\n",
    "                points)"
   ],
   "id": "dacf9fbbbc81fec7",
   "outputs": [],
   "execution_count": 2
  },
  {
   "metadata": {
    "ExecuteTime": {
<<<<<<< HEAD
     "end_time": "2024-11-11T14:55:36.396611Z",
     "start_time": "2024-11-11T14:55:36.376536Z"
=======
     "end_time": "2024-11-11T13:45:18.374370Z",
     "start_time": "2024-11-11T13:45:18.305171Z"
>>>>>>> 9efa5df8
    }
   },
   "cell_type": "code",
   "source": [
    "device = torch.device('cuda' if torch.cuda.is_available() else 'cpu')\n",
    "lss_config = read_yaml('../config/lss_cfg.yaml')\n",
    "ds = Data(path=rough_seq_paths[1], lss_cfg=lss_config)\n",
    "loader = DataLoader(ds, batch_size=4, shuffle=True)\n",
    "print(f'Dataset length: {len(loader.dataset)}')"
   ],
   "id": "c933cedfbdfe2793",
   "outputs": [
    {
     "name": "stdout",
     "output_type": "stream",
     "text": [
      "Dataset length: 335\n"
     ]
    }
   ],
   "execution_count": 7
  },
  {
   "metadata": {
    "ExecuteTime": {
<<<<<<< HEAD
     "end_time": "2024-11-11T14:55:37.419060Z",
     "start_time": "2024-11-11T14:55:36.397961Z"
=======
     "end_time": "2024-11-11T13:33:10.641782Z",
     "start_time": "2024-11-11T13:33:09.538109Z"
>>>>>>> 9efa5df8
    }
   },
   "cell_type": "code",
   "source": [
    "bevfusion = BEVFusion(grid_conf=lss_config['grid_conf'], data_aug_conf=lss_config['data_aug_conf'])\n",
    "bevfusion.to(device)\n",
    "print(f'Number of BEVFusion model parameters: {sum(p.numel() for p in bevfusion.parameters())}')"
   ],
   "id": "4de039e6b5a84cba",
   "outputs": [
    {
     "name": "stdout",
     "output_type": "stream",
     "text": [
      "Loaded pretrained weights for efficientnet-b0\n",
      "Number of BEVFusion model parameters: 15091851\n"
     ]
    }
   ],
   "execution_count": 4
  },
  {
   "metadata": {
    "ExecuteTime": {
<<<<<<< HEAD
     "end_time": "2024-11-11T14:55:38.327290Z",
     "start_time": "2024-11-11T14:55:37.419982Z"
=======
     "end_time": "2024-11-11T13:33:11.543726Z",
     "start_time": "2024-11-11T13:33:10.642795Z"
>>>>>>> 9efa5df8
    }
   },
   "cell_type": "code",
   "source": [
    "batch = next(iter(loader))\n",
    "(imgs, rots, trans, intrins, post_rots, post_trans,\n",
    " points) = batch\n",
    "\n",
    "img_inputs = [imgs, rots, trans, intrins, post_rots, post_trans]\n",
    "img_inputs = [i.to(device) for i in img_inputs]\n",
    "points_input = points.to(device)"
   ],
   "id": "6554c35f69bd0e98",
   "outputs": [],
   "execution_count": 5
  },
  {
   "metadata": {
    "ExecuteTime": {
<<<<<<< HEAD
     "end_time": "2024-11-11T14:55:40.079265Z",
     "start_time": "2024-11-11T14:55:38.331146Z"
=======
     "end_time": "2024-11-11T13:33:13.353673Z",
     "start_time": "2024-11-11T13:33:11.544652Z"
>>>>>>> 9efa5df8
    }
   },
   "cell_type": "code",
   "source": [
    "with torch.inference_mode():\n",
    "    with torch.no_grad():\n",
    "        out = bevfusion(img_inputs, points_input)\n",
    "        for k, v in out.items():\n",
    "            print(f'{k}: {v.shape}')"
   ],
   "id": "a7c783dfa2de0bd6",
   "outputs": [
    {
     "name": "stdout",
     "output_type": "stream",
     "text": [
      "geom: torch.Size([4, 1, 128, 128])\n",
      "diff: torch.Size([4, 1, 128, 128])\n",
      "terrain: torch.Size([4, 1, 128, 128])\n",
      "friction: torch.Size([4, 1, 128, 128])\n"
     ]
    }
   ],
   "execution_count": 6
  }
 ],
 "metadata": {
  "kernelspec": {
   "display_name": "Python 3",
   "language": "python",
   "name": "python3"
  },
  "language_info": {
   "codemirror_mode": {
    "name": "ipython",
    "version": 2
   },
   "file_extension": ".py",
   "mimetype": "text/x-python",
   "name": "python",
   "nbconvert_exporter": "python",
   "pygments_lexer": "ipython2",
   "version": "2.7.6"
  }
 },
 "nbformat": 4,
 "nbformat_minor": 5
}<|MERGE_RESOLUTION|>--- conflicted
+++ resolved
@@ -3,13 +3,8 @@
   {
    "metadata": {
     "ExecuteTime": {
-<<<<<<< HEAD
-     "end_time": "2024-11-11T14:55:36.341236Z",
-     "start_time": "2024-11-11T14:55:34.450775Z"
-=======
-     "end_time": "2024-11-11T13:33:09.493289Z",
-     "start_time": "2024-11-11T13:33:07.266151Z"
->>>>>>> 9efa5df8
+     "end_time": "2024-11-11T16:02:03.402199Z",
+     "start_time": "2024-11-11T16:02:01.507144Z"
     }
    },
    "cell_type": "code",
@@ -50,13 +45,8 @@
   {
    "metadata": {
     "ExecuteTime": {
-<<<<<<< HEAD
-     "end_time": "2024-11-11T14:55:36.375580Z",
-     "start_time": "2024-11-11T14:55:36.342334Z"
-=======
-     "end_time": "2024-11-11T13:33:09.518425Z",
-     "start_time": "2024-11-11T13:33:09.494443Z"
->>>>>>> 9efa5df8
+     "end_time": "2024-11-11T16:02:03.429819Z",
+     "start_time": "2024-11-11T16:02:03.403579Z"
     }
    },
    "cell_type": "code",
@@ -86,13 +76,8 @@
   {
    "metadata": {
     "ExecuteTime": {
-<<<<<<< HEAD
-     "end_time": "2024-11-11T14:55:36.396611Z",
-     "start_time": "2024-11-11T14:55:36.376536Z"
-=======
-     "end_time": "2024-11-11T13:45:18.374370Z",
-     "start_time": "2024-11-11T13:45:18.305171Z"
->>>>>>> 9efa5df8
+     "end_time": "2024-11-11T16:02:03.445545Z",
+     "start_time": "2024-11-11T16:02:03.430767Z"
     }
    },
    "cell_type": "code",
@@ -113,18 +98,13 @@
      ]
     }
    ],
-   "execution_count": 7
-  },
-  {
-   "metadata": {
-    "ExecuteTime": {
-<<<<<<< HEAD
-     "end_time": "2024-11-11T14:55:37.419060Z",
-     "start_time": "2024-11-11T14:55:36.397961Z"
-=======
-     "end_time": "2024-11-11T13:33:10.641782Z",
-     "start_time": "2024-11-11T13:33:09.538109Z"
->>>>>>> 9efa5df8
+   "execution_count": 3
+  },
+  {
+   "metadata": {
+    "ExecuteTime": {
+     "end_time": "2024-11-11T16:02:04.492255Z",
+     "start_time": "2024-11-11T16:02:03.446280Z"
     }
    },
    "cell_type": "code",
@@ -140,7 +120,7 @@
      "output_type": "stream",
      "text": [
       "Loaded pretrained weights for efficientnet-b0\n",
-      "Number of BEVFusion model parameters: 15091851\n"
+      "Number of BEVFusion model parameters: 14980938\n"
      ]
     }
    ],
@@ -149,13 +129,8 @@
   {
    "metadata": {
     "ExecuteTime": {
-<<<<<<< HEAD
-     "end_time": "2024-11-11T14:55:38.327290Z",
-     "start_time": "2024-11-11T14:55:37.419982Z"
-=======
-     "end_time": "2024-11-11T13:33:11.543726Z",
-     "start_time": "2024-11-11T13:33:10.642795Z"
->>>>>>> 9efa5df8
+     "end_time": "2024-11-11T16:02:05.209280Z",
+     "start_time": "2024-11-11T16:02:04.493451Z"
     }
    },
    "cell_type": "code",
@@ -175,13 +150,8 @@
   {
    "metadata": {
     "ExecuteTime": {
-<<<<<<< HEAD
-     "end_time": "2024-11-11T14:55:40.079265Z",
-     "start_time": "2024-11-11T14:55:38.331146Z"
-=======
-     "end_time": "2024-11-11T13:33:13.353673Z",
-     "start_time": "2024-11-11T13:33:11.544652Z"
->>>>>>> 9efa5df8
+     "end_time": "2024-11-11T16:02:06.965814Z",
+     "start_time": "2024-11-11T16:02:05.210258Z"
     }
    },
    "cell_type": "code",
@@ -198,8 +168,6 @@
      "name": "stdout",
      "output_type": "stream",
      "text": [
-      "geom: torch.Size([4, 1, 128, 128])\n",
-      "diff: torch.Size([4, 1, 128, 128])\n",
       "terrain: torch.Size([4, 1, 128, 128])\n",
       "friction: torch.Size([4, 1, 128, 128])\n"
      ]
