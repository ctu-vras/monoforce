import os
import matplotlib as mpl
import numpy as np
from matplotlib import pyplot as plt
from numpy.lib.recfunctions import structured_to_unstructured
from timeit import default_timer as timer
import torch
import yaml
from random import random
from time import sleep
from tqdm import tqdm


__all__ = [
    'slots',
    'timing',
    'normalize',
    'skew_symmetric',
    'read_yaml',
    'write_to_yaml',
    'str2bool',
    'position',
    'color',
    'load_calib',
    'compile_data',
    'explore_data'
]

def slots(msg):
    """Return message attributes (slots) as list."""
    return [getattr(msg, var) for var in msg.__slots__]


def timing(f):
    def timing_wrapper(*args, **kwargs):
        t0 = timer()
        ret = f(*args, **kwargs)
        t1 = timer()
        print('%s %.6f s' % (f.__name__, t1 - t0))
        # rospy.logdebug('%s %.6f s' % (f.__name__, t1 - t0))
        return ret
    return timing_wrapper


def normalize(x, qlow=0., qhigh=1., eps=1e-6, ):
    assert qlow < qhigh
    assert qlow >= 0 and qhigh <= 1
    assert eps > 0
    """Scale to range 0..1"""
    if isinstance(x, torch.Tensor):
        x_max = torch.quantile(x, qhigh).item()
        x_min = torch.quantile(x, qlow).item()
        x = (x - x_min) / np.max([(x_max - x_min), eps])
        x = x.clamp(0, 1)
    else:
        x_max = np.percentile(x, 100 * qhigh)
        x_min = np.percentile(x, 100 * qlow)
        x = (x - x_min) / np.max([(x_max - x_min), eps])
        x = x.clip(0, 1)
    return x


def skew_symmetric(x):
    U = torch.as_tensor([[0., -x[2], x[1]],
                         [x[2], 0., -x[0]],
                         [-x[1], x[0], 0.]], device=x.device)
    return U


def read_yaml(path):
    with open(path, 'r') as f:
        data = yaml.load(f, Loader=yaml.Loader)
    return data


def write_to_yaml(cfg: dict, path):
    with open(path, 'w') as f:
        yaml.dump(cfg, f, default_flow_style=False)

def str2bool(v):
    return v.lower() in ('1', 'yes', 'true', 't', 'y')

def position(cloud):
    """Cloud to point positions (xyz)."""
    if cloud.dtype.names:
        x = structured_to_unstructured(cloud[['x', 'y', 'z']])
    else:
        x = cloud
    return x

def color(cloud):
    """Color to rgb."""
    if cloud.dtype.names:
        rgb = structured_to_unstructured(cloud[['r', 'g', 'b']])
    else:
        rgb = cloud
    return rgb


def load_calib(calib_path):
    calib = {}
    # read camera calibration
    cams_path = os.path.join(calib_path, 'cameras')
    if not os.path.exists(cams_path):
        print('No cameras calibration found in path {}'.format(cams_path))
        return None

    for file in os.listdir(cams_path):
        if file.endswith('.yaml'):
            with open(os.path.join(cams_path, file), 'r') as f:
                cam_info = yaml.load(f, Loader=yaml.FullLoader)
                calib[file.replace('.yaml', '')] = cam_info
            f.close()
    # read cameras-lidar transformations
    trans_path = os.path.join(calib_path, 'transformations.yaml')
    with open(trans_path, 'r') as f:
        transforms = yaml.load(f, Loader=yaml.FullLoader)
    f.close()
    calib['transformations'] = transforms
    T = np.asarray(calib['transformations']['T_base_link__base_footprint']['data'], dtype=np.float32).reshape((4, 4))
    calib['clearance'] = np.abs(T[2, 3])

    return calib


def compile_data(val_fraction=0.1, small_data=False, vis=False, Data=None, dphys_cfg=None, lss_cfg=None):
    from torch.utils.data import ConcatDataset, Subset
    from monoforce.datasets import ROUGH, rough_seq_paths
    """
    Compile datasets for LSS model training

    :param lss_cfg: dict, LSS model configuration
    :param dphys_cfg: DPhysConfig, physical robot-terrain interaction configuration
    :param val_fraction: float, fraction of the dataset to use for validation
    :param small_data: bool, debug mode: use small datasets
    :param vis: bool, visualize training samples
    :param kwargs: additional arguments

    :return: train_ds, val_ds
    """
    train_datasets = []
    val_datasets = []
    print('Data paths:', rough_seq_paths)
    if Data is None:
        Data = ROUGH
    for path in rough_seq_paths:
        assert os.path.exists(path)
        train_ds = Data(path, is_train=True, dphys_cfg=dphys_cfg, lss_cfg=lss_cfg)
        val_ds = Data(path, is_train=False, dphys_cfg=dphys_cfg, lss_cfg=lss_cfg)
        if vis:
            explore_data(train_ds)
            vis = False  # visualize only the first dataset sample

        # randomly select a subset of the dataset
        val_ds_size = int(val_fraction * len(train_ds))
        val_ids = np.random.choice(len(train_ds), val_ds_size, replace=False)
        train_ids = np.setdiff1d(np.arange(len(train_ds)), val_ids)
        assert len(train_ids) + len(val_ids) == len(train_ds)
        # check that there is no overlap between train and val ids
        assert len(np.intersect1d(train_ids, val_ids)) == 0

        train_ds = train_ds[train_ids]
        val_ds = val_ds[val_ids]
        print(f'Train dataset from path {path} size is {len(train_ds)}')
        print(f'Validation dataset from path {path} size is {len(val_ds)}')

        train_datasets.append(train_ds)
        val_datasets.append(val_ds)

    # concatenate datasets
    train_ds = ConcatDataset(train_datasets)
    val_ds = ConcatDataset(val_datasets)

    if small_data:
        train_datasets = [Data(path, is_train=True, dphys_cfg=dphys_cfg, lss_cfg=lss_cfg) for path in rough_seq_paths]
        val_datasets = [Data(path, is_train=False, dphys_cfg=dphys_cfg, lss_cfg=lss_cfg) for path in rough_seq_paths]
        print('Debug mode: using small datasets')
        # concatenate datasets
        train_ds = ConcatDataset(train_datasets)
        val_ds = ConcatDataset(val_datasets)
        # ids = [79]
        ids = np.random.choice(len(train_ds), 4, replace=False).tolist()
        train_ds = Subset(train_ds, ids)
        val_ds = Subset(val_ds, ids)
    print('Concatenated datasets length: train %i, valid: %i' % (len(train_ds), len(val_ds)))

    return train_ds, val_ds


def explore_data(ds, sample_range='random', save=False):
    from tqdm import tqdm
    from monoforce.models.terrain_encoder.lss import LiftSplatShoot
    from monoforce.models.terrain_encoder.utils import ego_to_cam, get_only_in_img_mask, denormalize_img

    lss_cfg = ds.lss_cfg
    dphys_cfg = ds.dphys_cfg
    model = LiftSplatShoot(lss_cfg['grid_conf'], lss_cfg['data_aug_conf'], outC=1)

    H, W = ds.lss_cfg['data_aug_conf']['H'], ds.lss_cfg['data_aug_conf']['W']
    cams = ds.camera_names

    if sample_range == 'random':
        sample_range = [np.random.choice(range(len(ds)))]
        print('Selected data sample #{}'.format(sample_range[0]))
    elif sample_range == 'all':
        sample_range = tqdm(range(len(ds)), total=len(ds))
    else:
        assert isinstance(sample_range, list) or isinstance(sample_range, np.ndarray) or isinstance(sample_range, range)

    for sample_i in tqdm(sample_range):
        imgs, rots, trans, intrins, post_rots, post_trans = ds.get_images_data(sample_i)
<<<<<<< HEAD
        height_geom = ds.get_geom_height_map(sample_i)[0]
=======
>>>>>>> 284838c6
        height_terrain = ds.get_terrain_height_map(sample_i)[0]
        pts = torch.as_tensor(position(ds.get_cloud(sample_i))).T

        frustum_pts = model.get_geometry(rots[None], trans[None], intrins[None], post_rots[None], post_trans[None]).squeeze(0)

        n_rows, n_cols = 2, int(np.ceil(len(cams) / 2) + 3)
        img_h, img_w = imgs.shape[-2], imgs.shape[-1]
        ratio = img_h / img_w
        fig = plt.figure(figsize=(n_cols * 5, n_rows * 5 * ratio))
        gs = mpl.gridspec.GridSpec(n_rows, n_cols)
        gs.update(wspace=0.0, hspace=0.0, left=0.0, right=1.0, top=1.0, bottom=0.0)

        plt.clf()
        final_ax = plt.subplot(gs[:, -1:])
        for imgi, img in enumerate(imgs):
            cam_pts = ego_to_cam(pts, rots[imgi], trans[imgi], intrins[imgi])
            mask = get_only_in_img_mask(cam_pts, H, W)
            plot_pts = post_rots[imgi].matmul(cam_pts) + post_trans[imgi].unsqueeze(1)

            ax = plt.subplot(gs[imgi // int(np.ceil(len(cams) / 2)), imgi % int(np.ceil(len(cams) / 2))])
            showimg = denormalize_img(img)

            plt.imshow(showimg)
            plt.scatter(plot_pts[0, mask], plot_pts[1, mask], c=pts[2, mask],
                        s=1, alpha=0.4, cmap='jet', vmin=-1., vmax=1.)
            plt.axis('off')
            # camera name as text on image
            plt.text(0.5, 0.9, cams[imgi].replace('_', ' '),
                     horizontalalignment='center', verticalalignment='top',
                     transform=ax.transAxes, fontsize=10)

            plt.sca(final_ax)
            plt.scatter(frustum_pts[imgi, :, :, :, 0].view(-1), frustum_pts[imgi, :, :, :, 1].view(-1),
                        label=cams[imgi].replace('_', ' '), s=0.2, alpha=0.5)

        plt.legend(loc='upper right')
        final_ax.set_aspect('equal')
        plt.title('Frustum points')
        plt.xlim((-dphys_cfg.d_max, dphys_cfg.d_max))
        plt.ylim((-dphys_cfg.d_max, dphys_cfg.d_max))

        # plot height maps
        plt.subplot(gs[:, -3:-2])
        plt.imshow(height_geom.T, origin='lower', cmap='jet', vmin=-1., vmax=1.)
        # plt.axis('off')
        plt.title('Geom HM')
        # plt.colorbar()

        plt.subplot(gs[:, -2:-1])
        plt.imshow(height_terrain.T, origin='lower', cmap='jet', vmin=-1., vmax=1.)
        # plt.axis('off')
        plt.title('Terrain HM')
        # plt.colorbar()

        if save:
            save_dir = os.path.join(ds.path, 'visuals')
            os.makedirs(save_dir, exist_ok=True)
            imname = f'{ds.ids[sample_i]}.jpg'
            imname = os.path.join(save_dir, imname)
            # print('saving', imname)
            plt.savefig(imname)
            plt.close(fig)
        else:
            plt.show()


class PathLock(object):

    lock_template = '%s.lock'

    def __init__(self, path, interval=1.0, repeat=-1):
        self.path = path
        self.lock_path = PathLock.lock_template % path
        self.locked = False
        self.interval = interval
        self.repeat = repeat

    def sleep(self):
        interval = random() * self.interval
        sleep(interval)

    def lock(self):
        assert not self.locked
        i = -1
        while self.repeat < 0 or i < self.repeat:
            i += 1
            try:
                with open(self.lock_path, 'x'):
                    pass
                self.locked = True
                return self
            except FileExistsError as ex:
                self.sleep()
                continue
        raise PathLockException()

    def unlock(self):
        assert self.locked
        assert os.path.exists(self.lock_path)
        os.remove(self.lock_path)
        self.locked = False

    def __enter__(self):
        return self.lock()

    def __exit__(self, exc_type, exc_val, exc_tb):
        if self.locked:
            self.unlock()


def write_to_csv(path, text, append=False, create_dirs=True):
    if create_dirs:
        os.makedirs(os.path.dirname(path), exist_ok=True)
    with PathLock(path):
        mode = 'a' if append else 'w'
        with open(path, mode) as f:
            f.write(text)


def append_to_csv(path, text, create_dirs=True):
    write_to_csv(path, text, append=True, create_dirs=create_dirs)


class PathLockException(Exception):
    pass<|MERGE_RESOLUTION|>--- conflicted
+++ resolved
@@ -193,7 +193,7 @@
     from monoforce.models.terrain_encoder.utils import ego_to_cam, get_only_in_img_mask, denormalize_img
 
     lss_cfg = ds.lss_cfg
-    dphys_cfg = ds.dphys_cfg
+    d_max = lss_cfg['grid_conf']['xbound'][1]
     model = LiftSplatShoot(lss_cfg['grid_conf'], lss_cfg['data_aug_conf'], outC=1)
 
     H, W = ds.lss_cfg['data_aug_conf']['H'], ds.lss_cfg['data_aug_conf']['W']
@@ -209,10 +209,7 @@
 
     for sample_i in tqdm(sample_range):
         imgs, rots, trans, intrins, post_rots, post_trans = ds.get_images_data(sample_i)
-<<<<<<< HEAD
         height_geom = ds.get_geom_height_map(sample_i)[0]
-=======
->>>>>>> 284838c6
         height_terrain = ds.get_terrain_height_map(sample_i)[0]
         pts = torch.as_tensor(position(ds.get_cloud(sample_i))).T
 
@@ -251,8 +248,8 @@
         plt.legend(loc='upper right')
         final_ax.set_aspect('equal')
         plt.title('Frustum points')
-        plt.xlim((-dphys_cfg.d_max, dphys_cfg.d_max))
-        plt.ylim((-dphys_cfg.d_max, dphys_cfg.d_max))
+        plt.xlim((-d_max, d_max))
+        plt.ylim((-d_max, d_max))
 
         # plot height maps
         plt.subplot(gs[:, -3:-2])
