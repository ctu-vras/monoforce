"""
Copyright (C) 2020 NVIDIA Corporation.  All rights reserved.
Licensed under the NVIDIA Source Code License. See LICENSE at https://github.com/nv-tlabs/lift-splat-shoot.
Authors: Jonah Philion and Sanja Fidler
"""

import torch
from torch import nn
from efficientnet_pytorch import EfficientNet
from torchvision.models.resnet import resnet18
from .tools import gen_dx_bx, cumsum_trick, QuickCumsum


class Up(nn.Module):
    def __init__(self, in_channels, out_channels, scale_factor=2):
        super().__init__()

        self.up = nn.Upsample(scale_factor=scale_factor, mode='bilinear',
                              align_corners=True)

        self.conv = nn.Sequential(
            nn.Conv2d(in_channels, out_channels, kernel_size=3, padding=1, bias=False),
            nn.BatchNorm2d(out_channels),
            nn.ReLU(inplace=True),
            nn.Conv2d(out_channels, out_channels, kernel_size=3, padding=1, bias=False),
            nn.BatchNorm2d(out_channels),
            nn.ReLU(inplace=True)
        )

    def forward(self, x1, x2):
        x1 = self.up(x1)
        x1 = torch.cat([x2, x1], dim=1)
        return self.conv(x1)


class CamEncode(nn.Module):
    def __init__(self, D, C, downsample):
        super(CamEncode, self).__init__()
        self.D = D
        self.C = C

        self.trunk = EfficientNet.from_pretrained("efficientnet-b0")

        self.up1 = Up(320+112, 512)
        self.depthnet = nn.Conv2d(512, self.D + self.C, kernel_size=1, padding=0)

    def get_depth_dist(self, x, eps=1e-20):
        return x.softmax(dim=1)

    def get_depth_feat(self, x):
        x = self.get_eff_depth(x)
        # Depth
        x = self.depthnet(x)

        depth = self.get_depth_dist(x[:, :self.D])
        new_x = depth.unsqueeze(1) * x[:, self.D:(self.D + self.C)].unsqueeze(2)

        return depth, new_x

    def get_eff_depth(self, x):
        # adapted from https://github.com/lukemelas/EfficientNet-PyTorch/blob/master/efficientnet_pytorch/model.py#L231
        endpoints = dict()

        # Stem
        x = self.trunk._swish(self.trunk._bn0(self.trunk._conv_stem(x)))
        prev_x = x

        # Blocks
        for idx, block in enumerate(self.trunk._blocks):
            drop_connect_rate = self.trunk._global_params.drop_connect_rate
            if drop_connect_rate:
                drop_connect_rate *= float(idx) / len(self.trunk._blocks) # scale drop connect_rate
            x = block(x, drop_connect_rate=drop_connect_rate)
            if prev_x.size(2) > x.size(2):
                endpoints['reduction_{}'.format(len(endpoints)+1)] = prev_x
            prev_x = x

        # Head
        endpoints['reduction_{}'.format(len(endpoints)+1)] = x
        x = self.up1(endpoints['reduction_5'], endpoints['reduction_4'])
        return x

    def forward(self, x):
        depth, x = self.get_depth_feat(x)

        return x


class BevEncode(nn.Module):
    def __init__(self, inC, outC):
        super(BevEncode, self).__init__()

        trunk = resnet18(zero_init_residual=True)
        self.conv1 = nn.Conv2d(inC, 64, kernel_size=7, stride=2, padding=3, bias=False)
        self.bn1 = trunk.bn1
        self.relu = trunk.relu

        self.layer1 = trunk.layer1
        self.layer2 = trunk.layer2
        self.layer3 = trunk.layer3

        self.up1 = Up(64+256, 256, scale_factor=4)
<<<<<<< HEAD
        self.up2 = nn.Sequential(
            nn.Upsample(scale_factor=2, mode='bilinear',
                              align_corners=True),
=======
        self.up_geom = nn.Sequential(
            nn.Upsample(scale_factor=2, mode='bilinear', align_corners=True),
>>>>>>> f5f40cce
            nn.Conv2d(256, 128, kernel_size=3, padding=1, bias=False),
            nn.BatchNorm2d(128),
            nn.ReLU(inplace=True),
            nn.Conv2d(128, outC, kernel_size=1, padding=0),
        )
<<<<<<< HEAD
=======
        self.up_diff = nn.Sequential(
            nn.Upsample(scale_factor=2, mode='bilinear', align_corners=True),
            nn.Conv2d(256, 128, kernel_size=3, padding=1, bias=False),
            nn.BatchNorm2d(128),
            nn.ReLU(inplace=True),
            nn.Conv2d(128, outC, kernel_size=1, padding=0),
            nn.ReLU(inplace=True),
        )
>>>>>>> f5f40cce

    def forward(self, x):
        x = self.conv1(x)
        x = self.bn1(x)
        x = self.relu(x)

        x1 = self.layer1(x)
        x = self.layer2(x1)
        x = self.layer3(x)

        x = self.up1(x, x1)
        x = self.up2(x)

        return x


class LiftSplatShoot(nn.Module):
    def __init__(self, grid_conf, data_aug_conf, outC):
        super(LiftSplatShoot, self).__init__()
        self.grid_conf = grid_conf
        self.data_aug_conf = data_aug_conf

        dx, bx, nx = gen_dx_bx(self.grid_conf['xbound'],
                               self.grid_conf['ybound'],
                               self.grid_conf['zbound'],
                               )
        self.dx = nn.Parameter(dx, requires_grad=False)
        self.bx = nn.Parameter(bx, requires_grad=False)
        self.nx = nn.Parameter(nx, requires_grad=False)

        self.downsample = 16
        self.camC = 64
        self.frustum = self.create_frustum()
        self.D, _, _, _ = self.frustum.shape
        self.camencode = CamEncode(self.D, self.camC, self.downsample)
        self.bevencode = BevEncode(inC=self.camC, outC=outC)

        # toggle using QuickCumsum vs. autograd
        self.use_quickcumsum = True

    def create_frustum(self):
        # make grid in image plane
        ogfH, ogfW = self.data_aug_conf['final_dim']
        fH, fW = ogfH // self.downsample, ogfW // self.downsample
        ds = torch.arange(*self.grid_conf['dbound'], dtype=torch.float).view(-1, 1, 1).expand(-1, fH, fW)
        D, _, _ = ds.shape
        xs = torch.linspace(0, ogfW - 1, fW, dtype=torch.float).view(1, 1, fW).expand(D, fH, fW)
        ys = torch.linspace(0, ogfH - 1, fH, dtype=torch.float).view(1, fH, 1).expand(D, fH, fW)

        # D x H x W x 3
        frustum = torch.stack((xs, ys, ds), -1)
        return nn.Parameter(frustum, requires_grad=False)

    def get_geometry(self, rots, trans, intrins, post_rots, post_trans):
        """Determine the (x,y,z) locations (in the ego frame)
        of the points in the point cloud.
        Returns B x N x D x H/downsample x W/downsample x 3
        """
        B, N, _ = trans.shape

        # undo post-transformation
        # B x N x D x H x W x 3
        points = self.frustum - post_trans.view(B, N, 1, 1, 1, 3)
        points = torch.inverse(post_rots).view(B, N, 1, 1, 1, 3, 3).matmul(points.unsqueeze(-1))

        # cam_to_ego
        points = torch.cat((points[:, :, :, :, :, :2] * points[:, :, :, :, :, 2:3],
                            points[:, :, :, :, :, 2:3]
                            ), 5)
        combine = rots.matmul(torch.inverse(intrins))
        points = combine.view(B, N, 1, 1, 1, 3, 3).matmul(points).squeeze(-1)
        points += trans.view(B, N, 1, 1, 1, 3)

        return points

    def get_cam_feats(self, x):
        """Return B x N x D x H/downsample x W/downsample x C
        """
        B, N, C, imH, imW = x.shape

        x = x.view(B*N, C, imH, imW)
        x = self.camencode(x)
        x = x.view(B, N, self.camC, self.D, imH//self.downsample, imW//self.downsample)
        x = x.permute(0, 1, 3, 4, 5, 2)

        return x

    def voxel_pooling(self, geom_feats, x):
        B, N, D, H, W, C = x.shape
        Nprime = B*N*D*H*W

        # flatten x
        x = x.reshape(Nprime, C)

        # flatten indices
        geom_feats = ((geom_feats - (self.bx - self.dx/2.)) / self.dx).long()
        geom_feats = geom_feats.view(Nprime, 3)
        batch_ix = torch.cat([torch.full([Nprime//B, 1], ix,
                             device=x.device, dtype=torch.long) for ix in range(B)])
        geom_feats = torch.cat((geom_feats, batch_ix), 1)

        # filter out points that are outside box
        kept = (geom_feats[:, 0] >= 0) & (geom_feats[:, 0] < self.nx[0])\
            & (geom_feats[:, 1] >= 0) & (geom_feats[:, 1] < self.nx[1])\
            & (geom_feats[:, 2] >= 0) & (geom_feats[:, 2] < self.nx[2])
        x = x[kept]
        geom_feats = geom_feats[kept]

        # get tensors from the same voxel next to each other
        ranks = geom_feats[:, 0] * (self.nx[1] * self.nx[2] * B)\
            + geom_feats[:, 1] * (self.nx[2] * B)\
            + geom_feats[:, 2] * B\
            + geom_feats[:, 3]
        sorts = ranks.argsort()
        x, geom_feats, ranks = x[sorts], geom_feats[sorts], ranks[sorts]

        # cumsum trick
        if not self.use_quickcumsum:
            x, geom_feats = cumsum_trick(x, geom_feats, ranks)
        else:
            x, geom_feats = QuickCumsum.apply(x, geom_feats, ranks)

        # griddify (B x C x Z x X x Y)
        final = torch.zeros((B, C, self.nx[2], self.nx[0], self.nx[1]), device=x.device)
        final[geom_feats[:, 3], :, geom_feats[:, 2], geom_feats[:, 0], geom_feats[:, 1]] = x

        # collapse Z
        final = torch.cat(final.unbind(dim=2), 1)

        return final

    def get_voxels(self, x, rots, trans, intrins, post_rots, post_trans):
        geom = self.get_geometry(rots, trans, intrins, post_rots, post_trans)
        x = self.get_cam_feats(x)

        x = self.voxel_pooling(geom, x)

        return x

    def forward(self, x, rots, trans, intrins, post_rots, post_trans):
        x = self.get_voxels(x, rots, trans, intrins, post_rots, post_trans)
        x = self.bevencode(x)
        return x


def compile_model(grid_conf, data_aug_conf, outC):
    return LiftSplatShoot(grid_conf, data_aug_conf, outC)<|MERGE_RESOLUTION|>--- conflicted
+++ resolved
@@ -100,21 +100,13 @@
         self.layer3 = trunk.layer3
 
         self.up1 = Up(64+256, 256, scale_factor=4)
-<<<<<<< HEAD
-        self.up2 = nn.Sequential(
-            nn.Upsample(scale_factor=2, mode='bilinear',
-                              align_corners=True),
-=======
         self.up_geom = nn.Sequential(
             nn.Upsample(scale_factor=2, mode='bilinear', align_corners=True),
->>>>>>> f5f40cce
             nn.Conv2d(256, 128, kernel_size=3, padding=1, bias=False),
             nn.BatchNorm2d(128),
             nn.ReLU(inplace=True),
             nn.Conv2d(128, outC, kernel_size=1, padding=0),
         )
-<<<<<<< HEAD
-=======
         self.up_diff = nn.Sequential(
             nn.Upsample(scale_factor=2, mode='bilinear', align_corners=True),
             nn.Conv2d(256, 128, kernel_size=3, padding=1, bias=False),
@@ -123,9 +115,8 @@
             nn.Conv2d(128, outC, kernel_size=1, padding=0),
             nn.ReLU(inplace=True),
         )
->>>>>>> f5f40cce
-
-    def forward(self, x):
+
+    def backbone(self, x):
         x = self.conv1(x)
         x = self.bn1(x)
         x = self.relu(x)
@@ -135,9 +126,25 @@
         x = self.layer3(x)
 
         x = self.up1(x, x1)
-        x = self.up2(x)
-
-        return x
+
+        return x
+
+    def geom_head(self, x):
+        x = self.up_geom(x)
+
+        return x
+
+    def diff_head(self, x):
+        x = self.up_diff(x)
+
+        return x
+
+    def forward(self, x):
+        hm_feat = self.backbone(x)
+        hm_geom = self.geom_head(hm_feat)
+        hm_diff = self.diff_head(hm_feat)
+
+        return hm_geom, hm_diff
 
 
 class LiftSplatShoot(nn.Module):
@@ -258,14 +265,15 @@
     def get_voxels(self, x, rots, trans, intrins, post_rots, post_trans):
         geom = self.get_geometry(rots, trans, intrins, post_rots, post_trans)
         x = self.get_cam_feats(x)
-
         x = self.voxel_pooling(geom, x)
-
         return x
 
     def forward(self, x, rots, trans, intrins, post_rots, post_trans):
         x = self.get_voxels(x, rots, trans, intrins, post_rots, post_trans)
-        x = self.bevencode(x)
+        x_geom, x_diff = self.bevencode(x)
+        assert x_geom.shape == x_diff.shape
+        assert x_diff.min() >= 0.
+        x = x_geom - x_diff
         return x
 
 
