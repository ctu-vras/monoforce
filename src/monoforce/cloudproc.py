--- conflicted
+++ resolved
@@ -1,11 +1,7 @@
 import os.path
 
 import torch
-<<<<<<< HEAD
-from .geometry import affine
-=======
 from .segmentation import affine
->>>>>>> b8d63748
 from .transformations import rot2rpy, rpy2rot, transform_cloud
 from .utils import timing, position
 from .vis import show_cloud
@@ -119,45 +115,9 @@
         valid = np.logical_and(valid, ~discard_model.contains_point(y))
     return valid.reshape(arr.shape)
 
-<<<<<<< HEAD
-@timing
-def compute_rigid_support(arr, transform=None, range=None, grid=None, scale=1.0, radius=0.1, min_support=30):
-    xyz = position(arr)
-    xyz = xyz.reshape((-1, 3))
-
-    if transform is not None:
-        # xyz = affine(transform, xyz.T).T
-        # Only rotate so that range is applied in sensor frame.
-        xyz = np.matmul(xyz, transform[:3, :3].T)
-
-    filtered = xyz.copy()
-    if range is not None:
-        filtered = filter_range(xyz, *range)
-    if grid is not None:
-        filtered = filter_grid(xyz, grid)
-
-    xyz = scale * xyz
-    filtered = scale * filtered
-
-    tree = cKDTree(filtered, compact_nodes=False, balanced_tree=False)
-    ind = tree.query_ball_point(xyz, radius, workers=-1)
-
-    support = np.array([len(i) for i in ind]).astype(np.uint32)
-    support = support.reshape(arr.shape)
-
-    rigid = support >= min_support
-
-    return support, rigid
-
-
-def estimate_heightmap(points, d_min=1., d_max=12.8, grid_res=0.1, h_max=1., hm_interp_method='nearest',
-                       fill_value=0., robot_z=0., return_filtered_points=False,
-                       map_pose=np.eye(4), grass_range=(0.1, 1.0)):
-=======
 def estimate_heightmap(points, d_min=1., d_max=12.8, grid_res=0.1, h_max=1., hm_interp_method='nearest',
                        fill_value=0., robot_size=1.0, return_filtered_points=False,
                        map_pose=np.eye(4), grass_range=None):
->>>>>>> b8d63748
     assert points.ndim == 2
     assert points.shape[1] >= 3  # (N x 3)
     assert len(points) > 0
@@ -167,11 +127,7 @@
     assert isinstance(h_max, (float, int)) and h_max >= 0.
     assert hm_interp_method in ['linear', 'nearest', 'cubic', None]
     assert fill_value is None or isinstance(fill_value, (float, int))
-<<<<<<< HEAD
-    assert robot_z is None or isinstance(robot_z, (float, int))
-=======
     assert robot_size is None or isinstance(robot_size, (float, int)) and robot_size > 0.
->>>>>>> b8d63748
     assert isinstance(return_filtered_points, bool)
     assert map_pose.shape == (4, 4)
     assert grass_range is None or isinstance(grass_range, (tuple, list)) and len(grass_range) == 2
@@ -179,21 +135,12 @@
     # remove invalid points
     mask_valid = np.isfinite(points).all(axis=1)
     points = points[mask_valid]
-<<<<<<< HEAD
 
     # gravity aligned points
     roll, pitch, yaw = rot2rpy(map_pose[:3, :3])
     R = rpy2rot(roll, pitch, 0.).cpu().numpy()
     points_grav = points @ R.T
 
-=======
-
-    # gravity aligned points
-    roll, pitch, yaw = rot2rpy(map_pose[:3, :3])
-    R = rpy2rot(roll, pitch, 0.).cpu().numpy()
-    points_grav = points @ R.T
-
->>>>>>> b8d63748
     # filter ground (points in a height range from 0 to 0.5 m)
     if grass_range is not None:
         mask_grass = np.logical_and(points[:, 2] >= grass_range[0], points[:, 2] <= grass_range[1])
@@ -205,45 +152,23 @@
 
     # filter point cloud in a square
     mask_sq = np.logical_and(np.abs(points[:, 0]) <= d_max, np.abs(points[:, 1]) <= d_max)
-<<<<<<< HEAD
-=======
 
     # points around robot
     if robot_size is not None:
         mask_cyl = np.sqrt(points[:, 0] ** 2 + points[:, 1] ** 2) <= robot_size / 2.
     else:
         mask_cyl = np.zeros(len(points), dtype=bool)
->>>>>>> b8d63748
 
     # combine and apply masks
     mask = np.logical_and(~mask_grass, mask_h)
     mask = np.logical_and(mask, mask_sq)
-<<<<<<< HEAD
-=======
     mask = np.logical_and(mask, ~mask_cyl)
->>>>>>> b8d63748
     points = points[mask]
     if len(points) == 0:
         if return_filtered_points:
             return None, None
         return None
 
-<<<<<<< HEAD
-    # add a point cloud under the robot with robot_z height
-    d_robot = d_min if d_min > 0. else 0.6
-    n_robot = int(2 * d_robot / grid_res)
-    x_robot = np.linspace(-d_robot, d_robot, n_robot)
-    y_robot = np.linspace(-d_robot, d_robot, n_robot)
-    x_robot, y_robot = np.meshgrid(x_robot, y_robot)
-    z_robot = np.full(x_robot.shape, fill_value=robot_z)
-    robot_points = np.stack([x_robot, y_robot, z_robot], axis=2)
-    robot_points = robot_points.reshape((-1, 3))
-    # robot robot points to robot frame
-    robot_points = robot_points @ map_pose[:3, :3].T
-    points = np.concatenate([points, robot_points], axis=0)
-
-=======
->>>>>>> b8d63748
     # create a grid
     n = int(2 * d_max / grid_res)
     xi = np.linspace(-d_max, d_max, n)
@@ -255,21 +180,6 @@
         z_grid = np.full(x_grid.shape, fill_value=fill_value)
         mask_meas = np.zeros_like(z_grid)
         for i in range(len(points)):
-<<<<<<< HEAD
-            xp = points[i, 0]
-            yp = points[i, 1]
-            zp = points[i, 2]
-            # find the closest grid point
-            idx_x = np.argmin(np.abs(x_grid[0, :] - xp))
-            idx_y = np.argmin(np.abs(y_grid[:, 0] - yp))
-            # update heightmap
-            if z_grid[idx_y, idx_x] == fill_value or zp > z_grid[idx_y, idx_x]:
-                z_grid[idx_y, idx_x] = zp
-            else:
-                # print('Point is lower than the current heightmap value, skipping...')
-                pass
-        mask_meas = np.asarray(z_grid != fill_value, dtype=np.float32)
-=======
             xp, yp, zp = points[i]
             # find the closest grid point
             idx_x = np.argmin(np.abs(xi - xp))
@@ -279,7 +189,6 @@
                 z_grid[idx_y, idx_x] = zp
                 mask_meas[idx_y, idx_x] = 1.
         mask_meas = mask_meas.astype(np.float32)
->>>>>>> b8d63748
     else:
         X, Y, Z = points[:, 0], points[:, 1], points[:, 2]
         z_grid = griddata((X, Y), Z, (xi[None, :], yi[:, None]),
@@ -364,11 +273,7 @@
 
     hm = estimate_heightmap(points, d_min=cfg.d_min, d_max=cfg.d_max, grid_res=cfg.grid_res,
                             h_max=cfg.h_max, hm_interp_method=cfg.hm_interp_method,
-<<<<<<< HEAD
-                            fill_value=0., robot_z=-0.1, return_filtered_points=False,
-=======
                             fill_value=0., return_filtered_points=False,
->>>>>>> b8d63748
                             map_pose=map_pose, grass_range=cfg.grass_range)
 
     hm_cloud = np.stack([hm['x'], hm['y'], hm['z'].T], axis=2)[hm['mask'].astype(bool).T]
