#!/usr/bin/env python

import os
import numpy as np
from datetime import datetime
import torch
from torch.utils.data import DataLoader, ConcatDataset
from torch.utils.tensorboard import SummaryWriter
from tqdm import tqdm
import matplotlib.pyplot as plt
from monoforce.datasets import MonoDemDataset
from monoforce.config import Config
from monoforce.models import monolayout
from monoforce.utils import normalize
from argparse import ArgumentParser


def str2bool(v):
    return v.lower() in ('1', 'yes', 'true', 't', 'y')

def parse_args():
    parser = ArgumentParser(description='Train Monolayout')
    parser.add_argument('--visualize', type=str2bool, default=False)
    parser.add_argument('--save', type=str2bool, default=True)
    parser.add_argument('--batch_size', type=int, default=16)
    parser.add_argument('--lr', type=float, default=1e-3)
    parser.add_argument('--n_epochs', type=int, default=500)
    parser.add_argument('--img_size', type=int, default=512)
    parser.add_argument('--regularization', type=str, default=None)
    return parser.parse_args()


class Trainer(object):
    def __init__(self, train_dataset, val_dataset, img_size=(512, 512),
                 batch_size=1, lr=1e-3, regularization=None,
                 vis=False, save=True):
        self.train_ds = train_dataset
        self.val_ds = val_dataset
        self.train_dataloader = DataLoader(self.train_ds, batch_size=batch_size, shuffle=True)
        self.val_dataloader = DataLoader(self.val_ds, batch_size=1, shuffle=False)
        self.regularization = regularization
        self.device = torch.device('cuda:0')

        self.models = {}
        self.img_size = img_size
        self.models["encoder"] = monolayout.Encoder(num_layers=18, img_ht=self.img_size[0], img_wt=self.img_size[1], pretrained=True)
        self.models["decoder"] = monolayout.Decoder(self.models["encoder"].resnet_encoder.num_ch_enc)

        for key in self.models.keys():
            self.models[key].to(self.device)

        # optimizer
        self.parameters_to_train = []
        for key in self.models.keys():
            self.models[key].to(self.device)
            self.parameters_to_train += list(self.models[key].parameters())
        self.optimizer = torch.optim.Adam(params=self.parameters_to_train, lr=lr)

        # no loss reduction to apply weights first: https://discuss.pytorch.org/t/how-to-weight-the-loss/66372/2
        self.loss_fn = torch.nn.MSELoss(reduction='none')
        self.min_loss = np.inf
        self.vis = vis
        self.save = save
        # tensorboard
        self.writer = SummaryWriter()

    def visualize(self, img, height_label, height_pred, height_reg, weights_trav, weights_reg):
        plt.figure(figsize=(20, 5))
        plt.subplot(1, 5, 1)
        plt.title('Input Image')
        img_vis = img[0].cpu().numpy().transpose((1, 2, 0)) * self.val_ds.img_std.reshape((1, 1, 3)) + self.val_ds.img_mean.reshape((1, 1, 3))
        plt.imshow(img_vis[..., (2, 1, 0)])

        plt.subplot(1, 5, 2)
        plt.title('Height Label')
        plt.imshow(height_label[0].squeeze().cpu().numpy(), origin='lower')
        plt.colorbar()
        plt.imshow(weights_trav[0].squeeze().cpu().numpy(), alpha=0.5, origin='lower')

        plt.subplot(1, 5, 3)
        plt.title('Height Prediction')
        plt.imshow(height_pred[0].squeeze().cpu().numpy(), origin='lower')
        plt.colorbar()

        plt.subplot(1, 5, 4)
        plt.title('Height Regularization')
        plt.imshow(height_reg[0].squeeze().cpu().numpy(), origin='lower')
        plt.colorbar()

        plt.subplot(1, 5, 5)
        plt.title('Weights Regularization')
        plt.imshow(weights_reg[0].squeeze().cpu().numpy(), origin='lower')
        plt.colorbar()

        plt.show()

    def train_epoch(self, epoch_n):
        loss_sum = torch.as_tensor(0.0, device=self.device)
        for i, batch in tqdm(enumerate(self.train_dataloader)):
            # get sample from data loader (front image, height map label and height map regularization)
            img, height_label, height_reg, weights_traversed, weights_reg = batch
            img = img.to(self.device)
            height_label = height_label.to(self.device)
            height_reg = height_reg.to(self.device)
            weights_traversed = weights_traversed.to(self.device)
            weights_reg = weights_reg.to(self.device)

            # model inference
            features = self.models['encoder'](img)
            height_pred = self.models['decoder'](features, is_training=True)

            # loss is computed for the part of the predicted height map covered by robot's trajectory
            loss = self.loss_fn(height_pred, height_label)
            loss = loss * weights_traversed
            loss = loss.sum() / (weights_traversed.sum() + 1e-6)
            # print('Loss: %f' % loss.item())
            # tensorboard logger
            self.writer.add_scalar('Loss(iter)/train', loss.item(), i + epoch_n * len(self.train_dataloader))

            # add regularization loss
            if self.regularization is not None:
                loss_reg = self.loss_fn(height_pred, height_reg)
                loss_reg = loss_reg * weights_reg
                loss_reg = loss_reg.sum() / (weights_reg.sum() + 1e-6)
                # print('Loss reg: %f' % loss_reg.item())
                self.writer.add_scalar('Loss_reg(iter)/train', loss_reg.item(), i + epoch_n * len(self.train_dataloader))
                loss += self.regularization * loss_reg

            # backpropagate gradients and update model params
            self.optimizer.zero_grad()
            loss.backward()
            self.optimizer.step()

            loss_sum += loss
            # print('Iter: %i, training loss: %f' % (i, loss_sum.item()))
            self.writer.add_scalar('Loss_sum(iter)/train', loss_sum.item(), i + epoch_n * len(self.train_dataloader))

        loss_sum /= len(self.train_ds)

        return loss_sum

    def val_epoch(self, epoch_n):
        loss_sum = torch.as_tensor(0.0, device=self.device)
        for i, batch in tqdm(enumerate(self.val_dataloader)):
            # get sample from data loader (front image, height map label and height map regularization)
            img, height_label, height_reg, weights_traversed, weights_reg = batch
            img = img.to(self.device)
            height_label = height_label.to(self.device)
            height_reg = height_reg.to(self.device)
            weights_traversed = weights_traversed.to(self.device)
            weights_reg = weights_reg.to(self.device)

            # model inference
            features = self.models['encoder'](img)
            height_pred = self.models['decoder'](features, is_training=True)

            # loss is computed for the part of the predicted height map covered by robot's trajectory
            loss = self.loss_fn(height_pred, height_label)
            loss = loss * weights_traversed
            loss = loss.sum() / (weights_traversed.sum() + 1e-6)
            # print('Loss: %f' % loss.item())
            # tensorboard logger
            self.writer.add_scalar('Loss(iter)/val', loss.item(), i + epoch_n * len(self.val_dataloader))

            # add regularization loss
            if self.regularization is not None:
                loss_reg = self.loss_fn(height_pred, height_reg)
                loss_reg = loss_reg * weights_reg
                loss_reg = loss_reg.sum() / (weights_reg.sum() + 1e-6)
                # print('Loss reg: %f' % loss_reg.item())
                self.writer.add_scalar('Loss_reg(iter)/val', loss_reg.item(), i + epoch_n * len(self.train_dataloader))
                loss += self.regularization * loss_reg

            loss_sum += loss
            # print('Iter: %i, validation loss: %f' % (i, loss_sum.item()))
            self.writer.add_scalar('Loss_sum(iter)/val', loss_sum.item(), i + epoch_n * len(self.val_dataloader))

        loss_sum /= len(self.val_ds)

        # visualize
        if self.vis:
            self.visualize(img, height_label, height_pred, height_reg, weights_traversed, weights_reg)

        # add input image to tensorboard logger
        img_mean = torch.tensor(self.val_ds.img_mean, device=self.device).view(1, 3, 1, 1)
        img_std = torch.tensor(self.val_ds.img_std, device=self.device).view(1, 3, 1, 1)
        img_denorm = img * img_std + img_mean
        self.writer.add_images('Input Image', img_denorm[:, (2, 1, 0)], 0)
        # add predictions to tensorboard logger
        self.writer.add_images('Height Label', normalize(height_label), 0)
        self.writer.add_images('Height Prediction', normalize(height_pred), 0)
        self.writer.add_images('Height Regularization', normalize(height_reg), 0)
        self.writer.add_images('Mask Traversed', weights_traversed, 0)
        self.writer.add_images('Mask Regularization', weights_reg, 0)

        return loss_sum

    def train(self, n_epochs=1):
        for e in range(n_epochs):
            print('Training epoch %i...' % e)
            train_loss = self.train_epoch(e)
            print('Validation epoch %i...' % e)
            with torch.no_grad():
                val_loss = self.val_epoch(e)

            # log losses on the same plot
            self.writer.add_scalars('Loss(epoch)', {'train': train_loss.item(), 'val': val_loss.item()}, e)

            if self.save:
                # save better model
                if self.min_loss > val_loss:
                    self.min_loss = val_loss
                    print('Saving better model...')
                    for key in self.models.keys():
                        dir_path = '../config/weights/monolayout/%s/' % datetime.now()
                        os.makedirs(dir_path, exist_ok=True)
                        torch.save(self.models[key].state_dict(), os.path.join(dir_path, '%s.pth' % key))


def main():
    args = parse_args()

    data_paths = [
        '../data/robingas/data/22-08-12-cimicky_haj/marv/ugv_2022-08-12-16-37-03_trav/',
        '../data/robingas/data/22-08-12-cimicky_haj/marv/ugv_2022-08-12-15-18-34_trav/',
        '../data/robingas/data/22-09-27-unhost/husky/husky_2022-09-27-15-01-44_trav/',
    ]

    # create dataset for MonoLayout training
    datasets = []
    img_size = (args.img_size, args.img_size)
<<<<<<< HEAD
=======
    #img_mean = None
    #img_std = None
    img_mean = np.random.rand(3)
    img_std = np.random.rand(3)
>>>>>>> feae8c68
    for path in data_paths[:-1]:
        assert os.path.exists(path)

        cfg = Config()
        cfg.from_yaml(os.path.join(path, 'terrain', 'train_log', 'cfg.yaml'))
        cfg.hm_interp_method = 'linear'

        # create dataset for MonoDEM training
        train_ds = MonoDemDataset(path, img_size=img_size, cfg=cfg)
        # print('Dataset size:', len(train_ds))

        if args.visualize:
            # visualize a data sample from the dataset
            for _ in range(1):
                i = np.random.choice(len(train_ds))
                train_ds.__getitem__(i, visualize=True)

        datasets.append(train_ds)
    train_ds = ConcatDataset(datasets)
    print('Training dataset size:', len(train_ds))

    # create validation dataset
    val_path = data_paths[-1]
    cfg_val = Config()
    cfg_val.from_yaml(os.path.join(val_path, 'terrain', 'train_log', 'cfg.yaml'))
    cfg_val.hm_interp_method = 'linear'
    val_ds = MonoDemDataset(val_path, img_size=img_size, cfg=cfg_val)
    print('Validation dataset size:', len(val_ds))

    # MonoDEM Training
    trainer = Trainer(train_ds, val_ds, img_size=img_size,
                      batch_size=args.batch_size, lr=args.lr, regularization=args.regularization,
                      vis=args.visualize, save=args.save)
    trainer.train(n_epochs=args.n_epochs)


if __name__ == '__main__':
    main()<|MERGE_RESOLUTION|>--- conflicted
+++ resolved
@@ -229,13 +229,6 @@
     # create dataset for MonoLayout training
     datasets = []
     img_size = (args.img_size, args.img_size)
-<<<<<<< HEAD
-=======
-    #img_mean = None
-    #img_std = None
-    img_mean = np.random.rand(3)
-    img_std = np.random.rand(3)
->>>>>>> feae8c68
     for path in data_paths[:-1]:
         assert os.path.exists(path)
 
