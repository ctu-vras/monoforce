--- conflicted
+++ resolved
@@ -156,19 +156,13 @@
     }
 
     # show image and controls
-    img_vis = ds.get_image(i, 'front')[..., (2, 1, 0)]
+    img_vis = ds.get_image(i, 'front')
     plt.figure(figsize=(20, 10))
     plt.subplot(121)
     plt.title('Input image')
     plt.axis('off')
     plt.imshow(img_vis)
     plt.subplot(122)
-<<<<<<< HEAD
-    plt.plot(controls['stamps'], controls['vel_x'], label='v(t)')
-    plt.plot(controls['stamps'], controls['vel_omega'], label='w(t)')
-    plt.xlabel('t [s]')
-    plt.ylabel('v [m/s], w [rad/s]')
-=======
     plt.title('Control commands')
     plt.plot(controls['stamps'], controls['vel_x'], 'r-', label='v(t)', linewidth=2)
     plt.plot(controls['stamps'], controls['vel_omega'], 'b-', label='w(t)', linewidth=2)
@@ -176,7 +170,6 @@
     plt.ylabel('Velocity [m/s], [rad/s]')
     plt.xlim(-0.1, cfg.total_sim_time + 0.1)
     plt.axis('equal')
->>>>>>> d3b4e808
     plt.grid()
     plt.legend()
     plt.show()
