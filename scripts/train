--- conflicted
+++ resolved
@@ -3,16 +3,6 @@
 import os
 import torch
 import numpy as np
-<<<<<<< HEAD
-from torch.utils.data import ConcatDataset
-from monoforce.models.lss.tools import denormalize_img
-from monoforce.models.lss.model import compile_model
-from monoforce.datasets.data import TravData, explore_data
-from monoforce.config import Config
-from monoforce.utils import read_yaml, write_to_yaml, normalize
-from monoforce.datasets import seq_paths, sim_seq_paths
-from monoforce.losses import RMSE
-=======
 from torch.utils.data import ConcatDataset, DataLoader, Subset
 from pytorch3d.loss import chamfer_distance
 from pytorch3d.structures import Pointclouds
@@ -24,7 +14,6 @@
 from monoforce.config import Config
 from monoforce.utils import read_yaml, write_to_yaml
 from monoforce.datasets import robingas_husky_seq_paths, sim_seq_paths, oru_seq_paths
->>>>>>> f5f40cce
 from tqdm import tqdm
 from torch.utils.tensorboard import SummaryWriter
 from datetime import datetime
@@ -34,8 +23,6 @@
 torch.set_default_dtype(torch.float32)
 
 
-<<<<<<< HEAD
-=======
 torch.random.manual_seed(0)
 np.random.seed(0)
 
@@ -65,7 +52,6 @@
 
     return parser.parse_args()
 
->>>>>>> f5f40cce
 class Trainer:
     """
     Trainer for LSS terrain encoder model
@@ -98,13 +84,8 @@
                  nworkers=10,
                  lr=1e-3,
                  weight_decay=1e-7,
-<<<<<<< HEAD
-                 nepochs=500,
-                 save_model=True,
-=======
                  nepochs=1000,
                  map_consistency=True,
->>>>>>> f5f40cce
                  pretrained_model_path=None,
                  log_dir='./runs',
                  debug=False,
@@ -118,12 +99,10 @@
             self.grid_conf = grid_conf
             self.data_paths = data_paths
             self.nepochs = nepochs
-            self.save_model = save_model
+            self.map_consistency = map_consistency
             self.log_dir = log_dir
 
-            self.train_ds, self.val_ds = self.create_datasets(debug=debug, vis=vis)
-            self.trainloader = torch.utils.data.DataLoader(self.train_ds, batch_size=bsz, shuffle=True, num_workers=nworkers)
-            self.valloader = torch.utils.data.DataLoader(self.val_ds, batch_size=bsz, shuffle=False, num_workers=nworkers)
+            self.train_loaders, self.val_loaders = self.create_dataloaders(bsz=bsz, nworkers=nworkers, debug=debug, vis=vis)
 
             self.model = self.load_model(modelf=pretrained_model_path)
 
@@ -155,9 +134,9 @@
         model.train()
         return model
 
-    def create_datasets(self, val_fraction=0.1, debug=False, vis=False):
+    def create_dataloaders(self, val_fraction=0.1, bsz=1, nworkers=1, debug=False, vis=False):
         # random seed to have consistent train/val split
-        np.random.seed(0)
+        # np.random.seed(0)
 
         # create dataset for LSS model training
         train_datasets = []
@@ -165,22 +144,13 @@
         print('Data paths:', self.data_paths)
         for path in self.data_paths:
             assert os.path.exists(path)
+            # print(f'Train dataset from path {path} size is {len(ds)}')
+            if vis:
+                explore_data(path, self.grid_conf, self.data_aug_conf, self.cfg, save=False, is_train=True)
+
             train_ds = TravData(path, is_train=True, data_aug_conf=self.data_aug_conf, cfg=self.cfg)
             val_ds = TravData(path, is_train=False, data_aug_conf=self.data_aug_conf, cfg=self.cfg)
 
-<<<<<<< HEAD
-            # randomly select a subset of the dataset
-            val_ds_size = int(val_fraction * len(train_ds))
-            train_ds_size = len(train_ds) - val_ds_size
-            train_ids = np.random.choice(len(train_ds), train_ds_size, replace=False)
-            val_ids = np.setdiff1d(np.arange(len(train_ds)), train_ids)
-            assert len(train_ids) + len(val_ids) == len(train_ds)
-            # check that there is no overlap between train and val ids
-            assert len(np.intersect1d(train_ids, val_ids)) == 0
-
-            train_ds = torch.utils.data.Subset(train_ds, train_ids)
-            val_ds = torch.utils.data.Subset(val_ds, val_ids)
-=======
             if debug:
                 print('Debug mode: using small datasets')
                 # randomly sample from the dataset
@@ -201,103 +171,98 @@
             val_ds = val_ds[val_ids]
             print(f'Train dataset from path {path} size is {len(train_ds)}')
             print(f'Validation dataset from path {path} size is {len(val_ds)}')
->>>>>>> f5f40cce
-
-            # print(f'Train dataset from path {path} size is {len(ds)}')
-            if vis:
-                explore_data(path, self.grid_conf, self.data_aug_conf, self.cfg, save=False, is_train=True)
+
             train_datasets.append(train_ds)
             val_datasets.append(val_ds)
 
-        train_ds = ConcatDataset(train_datasets)
-        val_ds = ConcatDataset(val_datasets)
-
-        if debug:
-            print('Debug mode: using small datasets')
-            train_ds = torch.utils.data.Subset(train_ds, np.random.choice(len(train_ds), 32, replace=False))
-            val_ds = torch.utils.data.Subset(val_ds, np.random.choice(len(val_ds), 8, replace=False))
-        print('Training dataset size:', len(train_ds))
-        print('Validation dataset size:', len(val_ds))
-
-        return train_ds, val_ds
-
-    def compute_loss(self, height_pred, hm_gt, sigma=None, optimized_hm=False,):
-        # hm_gt is a tensor of size Bx2xHxW (first channel is height, second channel is mask)
-        # height_pred is a tensor of size Bx1xHxW
-        B, D, H, W = hm_gt.shape
-        assert D == 2
-        assert height_pred.shape == (B, 1, H, W)
-        # get height and mask from heightmap: weights_m is measurement mask
-        height_gt, weights_m = hm_gt[:, 0].view(B, 1, H, W), hm_gt[:, 1].view(B, 1, H, W)
-        weights = weights_m.clone()
-
-        if sigma is not None:
-            # apply gaussian weights based on distance from the center of the height map
-            assert isinstance(sigma, (float, int))
-            assert sigma > 0.0
-            # create 2D gaussian weights with the size of the height map and center at (0, 0)
-            x_grid = torch.linspace(-1.0, 1.0, W, device=self.cfg.device)
-            y_grid = torch.linspace(-1.0, 1.0, H, device=self.cfg.device)
-            x_grid, y_grid = torch.meshgrid(x_grid, y_grid)
-            weights_gaus = torch.exp(-((x_grid ** 2 + y_grid ** 2) / (2 * sigma ** 2)))
-            weights_gaus = weights_gaus.view(1, 1, H, W).repeat(B, 1, 1, 1)
-            # apply weights
-            weights = weights * weights_gaus
-
-        if optimized_hm:
-            # mask of valid labels
-            mask_valid = ~torch.isnan(height_gt)
-            # apply mask
-            height_gt = height_gt[mask_valid]
-            height_pred = height_pred[mask_valid]
-            weights = weights[mask_valid]
-        else:
-            # handle imbalanced height distribution (increase weights for higher heights / obstacles)
-            h_mean = height_gt[weights_m.bool()].mean()
-            # the higher the difference from mean the higher the weight
-            weights_h = 1.0 + torch.abs(height_gt - h_mean)
-            # apply height difference weights
-            weights = weights * weights_h
+        # concatenate datasets if map consistency is disabled
+        if not self.map_consistency:
+            train_datasets = [ConcatDataset(train_datasets)]
+            val_datasets = [ConcatDataset(val_datasets)]
+
+        # create dataloaders
+        train_loaders = []
+        for ds in train_datasets:
+            train_loader = DataLoader(ds, batch_size=bsz,
+                                      shuffle=False if self.map_consistency else True,
+                                      num_workers=nworkers)
+            train_loaders.append(train_loader)
+        val_loaders = []
+        for ds in val_datasets:
+            val_loader = DataLoader(ds, batch_size=bsz, shuffle=False, num_workers=nworkers)
+            val_loaders.append(val_loader)
+
+        return train_loaders, val_loaders
+
+    def lidar_hm_loss(self, height_pred, height_gt, weights=None):
+        assert height_pred.shape == height_gt.shape, 'Height prediction and ground truth must have the same shape'
+        if weights is None:
+            weights = torch.ones_like(height_gt)
+        assert weights.shape == height_gt.shape, 'Weights and height ground truth must have the same shape'
+
+        # handle imbalanced height distribution (increase weights for higher heights / obstacles)
+        h_mean = height_gt[weights.bool()].mean()
+        # the higher the difference from mean the higher the weight
+        weights_h = 1.0 + torch.abs(height_gt - h_mean)
+        # apply height difference weights
+        weights = weights * weights_h
 
         # compute weighted loss
         loss = (self.loss_fn(height_pred, height_gt) * weights).mean()
         return loss
 
+    def traj_hm_loss(self, height_pred, height_gt, weights=None):
+        assert height_pred.shape == height_gt.shape, 'Height prediction and ground truth must have the same shape'
+        if weights is None:
+            weights = torch.ones_like(height_gt)
+        assert weights.shape == height_gt.shape, 'Weights and height ground truth must have the same shape'
+
+        # mask of valid labels
+        mask_valid = ~torch.isnan(height_gt)
+        # apply mask
+        height_gt = height_gt[mask_valid]
+        height_pred = height_pred[mask_valid]
+        weights = weights[mask_valid]
+
+        # compute weighted loss
+        loss = (self.loss_fn(height_pred, height_gt) * weights).mean()
+        return loss
+
+    def map_consistency_loss(self, height, map_pose, vis=False):
+        assert len(height) == len(map_pose), 'Heightmaps and map poses must have the same length'
+        assert len(height) > 1, 'Map consistency loss requires at least 2 heightmaps'
+
+        clouds = []
+        for p, h in zip(map_pose, height):
+            hm_cloud = hm_to_cloud(h.squeeze(), self.cfg)
+            hm_cloud = transform_cloud(hm_cloud, p)
+            clouds.append(hm_cloud)
+
+        # pytorch3d pointcloud
+        src_cloud = Pointclouds(points=[torch.cat(clouds[::2])])
+        tgt_cloud = Pointclouds(points=[torch.cat(clouds[1::2])])
+        # chamfer distance
+        chamfer_dist, _ = chamfer_distance(src_cloud, tgt_cloud)
+
+        if vis:
+            import open3d as o3d
+            with torch.no_grad():
+                global_hm_cloud = torch.cat(clouds, dim=0)
+                # plot global cloud with open3d
+                hm_pcd = o3d.geometry.PointCloud()
+                hm_pcd.points = o3d.utility.Vector3dVector(global_hm_cloud.cpu().numpy())
+                o3d.visualization.draw_geometries([hm_pcd])
+
+        return chamfer_dist
+
     def epoch(self, train=True):
-        loader = self.trainloader if train else self.valloader
+        assert len(self.train_loaders) == len(self.val_loaders), 'Train and val loaders must have the same length'
+        loaders = self.train_loaders if train else self.val_loaders
         counter = self.train_counter if train else self.val_counter
 
         epoch_loss = 0.0
         max_grad_norm = 5.0
 
-        for batchi, (imgs, rots, trans, intrins, post_rots, post_trans, hm, hm_opt, map_pose) \
-                in tqdm(enumerate(loader), total=len(loader)):
-
-            inputs = [imgs, rots, trans, intrins, post_rots, post_trans]
-            inputs = [torch.as_tensor(i, device=self.cfg.device) for i in inputs]
-            height_pred = self.model(*inputs)
-
-            hm = torch.as_tensor(hm, device=self.cfg.device)
-            hm_opt = torch.as_tensor(hm_opt, device=self.cfg.device)
-            loss_geom = self.compute_loss(height_pred, hm, optimized_hm=False)
-            loss_rigid = self.compute_loss(height_pred, hm_opt, optimized_hm=True)
-            loss = loss_geom + 100. * loss_rigid
-
-            if train:
-                self.optimizer.zero_grad()
-                loss.backward()
-                torch.nn.utils.clip_grad_norm_(self.model.parameters(), max_grad_norm)
-                self.optimizer.step()
-            epoch_loss += loss.item()
-
-            counter += 1
-            self.writer.add_scalar(f"{'train' if train else 'val'}/iter_loss_geom", loss_geom, counter)
-            self.writer.add_scalar(f"{'train' if train else 'val'}/iter_loss_rigid", loss_rigid, counter)
-            self.writer.add_scalar(f"{'train' if train else 'val'}/iter_loss", loss, counter)
-
-<<<<<<< HEAD
-        epoch_loss /= len(loader)
-=======
         for loader in loaders:
             loader_loss = 0.0
             for batch in tqdm(loader, total=len(loader)):
@@ -343,7 +308,6 @@
             epoch_loss += loader_loss
         if len(loaders) > 0:
             epoch_loss /= len(loaders)
->>>>>>> f5f40cce
 
         return epoch_loss, counter
 
@@ -354,13 +318,13 @@
             print('Epoch:', e, 'Train loss:', train_loss)
             self.writer.add_scalar('train/epoch_loss', train_loss, e)
 
-            if self.save_model and train_loss < self.min_train_loss:
+            if train_loss < self.min_train_loss:
                 self.min_train_loss = train_loss
                 print('Saving train model...')
                 torch.save(self.model.state_dict(), os.path.join(self.log_dir, 'train_lss.pt'))
 
                 # visualize training predictions
-                fig = self.vis_pred(self.trainloader)
+                fig = self.vis_pred(self.train_loaders[0])
                 self.writer.add_figure('train/prediction', fig, e)
 
             # validation epoch
@@ -368,7 +332,7 @@
                 val_loss, self.val_counter = self.epoch(train=False)
                 print('Epoch:', e, 'Validation loss:', val_loss)
                 self.writer.add_scalar('val/epoch_loss', val_loss, e)
-                if self.save_model and val_loss < self.min_loss:
+                if val_loss < self.min_loss:
                     self.min_loss = val_loss
                     self.model.eval()
                     print('Saving model...')
@@ -376,23 +340,10 @@
                     self.model.train()
 
                     # visualize validation predictions
-                    fig = self.vis_pred(self.valloader)
+                    fig = self.vis_pred(self.val_loaders[0])
                     self.writer.add_figure('val/prediction', fig, e)
 
     def vis_pred(self, loader):
-<<<<<<< HEAD
-        model = self.model
-        grid_conf = self.grid_conf
-        device = self.cfg.device
-
-        fig = plt.figure(figsize=(20, 10))
-        ax1 = fig.add_subplot(231)
-        ax2 = fig.add_subplot(232, projection='3d')
-        ax3 = fig.add_subplot(233, projection='3d')
-        ax4 = fig.add_subplot(234)
-        ax5 = fig.add_subplot(235)
-        ax6 = fig.add_subplot(236)
-=======
         fig = plt.figure(figsize=(20, 12))
         ax1 = fig.add_subplot(341)
         ax2 = fig.add_subplot(342)
@@ -410,58 +361,11 @@
         axes = [ax1, ax2, ax3, ax4, ax5, ax6, ax7, ax8, ax9, ax10, ax11, ax12]
         for ax in axes:
             ax.clear()
->>>>>>> f5f40cce
 
         # visualize training predictions
         with torch.no_grad():
-            imgs, rots, trans, intrins, post_rots, post_trans, hm_gt, hm_opt_gt, map_pose = next(iter(loader))
+            imgs, rots, trans, intrins, post_rots, post_trans, hm_lidar, hm_traj, map_pose = next(iter(loader))
             inputs = [imgs, rots, trans, intrins, post_rots, post_trans]
-<<<<<<< HEAD
-            inputs = [torch.as_tensor(i, dtype=torch.float32, device=device) for i in inputs]
-            hm_gt = torch.as_tensor(hm_gt, dtype=torch.float32, device=device)
-            height_pred = model(*inputs)
-
-            for ax in [ax1, ax2, ax3, ax4, ax5, ax6]:
-                ax.clear()
-
-            # plot image
-            img = denormalize_img(imgs[0][0])
-            ax1.imshow(img)
-
-            # plot prediction as surface
-            ax2.set_title('Pred Surface')
-            height = height_pred[0][0].cpu().numpy()
-            height_gt = hm_gt[0][0].cpu().numpy()
-            mask = hm_gt[0][1].bool().cpu().numpy()
-            x_grid = np.arange(grid_conf['xbound'][0], grid_conf['xbound'][1], grid_conf['xbound'][2])
-            y_grid = np.arange(grid_conf['ybound'][0], grid_conf['ybound'][1], grid_conf['ybound'][2])
-            x_grid, y_grid = np.meshgrid(x_grid, y_grid)
-            ax2.plot_surface(x_grid, y_grid, height, cmap='jet', vmin=-1.0, vmax=1.0)
-            ax2.set_zlim(-1.0, 1.0)
-            ax2.set_xlabel('x [m]')
-            ax2.set_ylabel('y [m]')
-            ax2.set_zlabel('z [m]')
-
-            # plot ground truth as surface
-            ax3.set_title('Lidar Surface')
-            ax3.plot_surface(x_grid, y_grid, height_gt, cmap='jet', vmin=-1.0, vmax=1.0)
-            ax3.set_zlim(-1.0, 1.0)
-            ax3.set_xlabel('x [m]')
-            ax3.set_ylabel('y [m]')
-            ax3.set_zlabel('z [m]')
-
-            # plot prediction as image
-            ax4.set_title('Prediction')
-            ax4.imshow(height.T, origin='lower', cmap='jet', vmin=-1.0, vmax=1.0)
-
-            ax5.set_title('Masked Prediction')
-            height_vis = np.zeros_like(height)
-            height_vis[mask] = height[mask]
-            ax5.imshow(height_vis.T, origin='lower', cmap='jet', vmin=-1.0, vmax=1.0)
-
-            ax6.set_title('Ground truth')
-            ax6.imshow(height_gt.T, origin='lower', cmap='jet', vmin=-1.0, vmax=1.0)
-=======
             inputs = [torch.as_tensor(i, dtype=torch.float32, device=self.cfg.device) for i in inputs]
             hm_lidar = torch.as_tensor(hm_lidar, dtype=torch.float32)
             voxel_feats = self.model.get_voxels(*inputs)
@@ -533,20 +437,11 @@
             height_pred_diff_vis = np.zeros_like(height_pred)
             height_pred_diff_vis[mask_measured] = height_pred_diff[mask_measured]
             ax12.imshow(height_pred_diff_vis.T, origin='lower', cmap='jet', vmin=-1.0, vmax=1.0)
->>>>>>> f5f40cce
 
             return fig
 
 
 def main():
-<<<<<<< HEAD
-    bsz = 24
-    nworkers = 12
-    nepochs = 1000
-    save_model = True
-
-=======
->>>>>>> f5f40cce
     cfg = Config()
     config_path = '../config/cfg.yaml'
     assert os.path.isfile(config_path), 'Config file %s does not exist' % config_path
@@ -560,29 +455,11 @@
     grid_conf = lss_config['grid_conf']
     data_aug_conf = lss_config['data_aug_conf']
 
-<<<<<<< HEAD
-    log_dir = os.path.join('../config/tb_runs', 'lss_' + datetime.now().strftime("%Y_%m_%d_%H_%M_%S"))
-    # pretrained_model_path = '../config/tb_runs/lss_2024_01_16_10_40_12/train_lss.pt'
-    pretrained_model_path = None
-    debug = False
-    vis = False
-
-    ds_paths = seq_paths[:3]
-    # ds_paths = sim_seq_paths
-    # ds_paths = ['/mnt/personal/agishrus/data/husky_sim/husky_cubes_random_walk_2024-02-12-15-08-00/']
-    # ds_paths = ['/mnt/personal/agishrus/data/husky_sim/husky_2cubes_random_walk_2024-02-14-11-38-08']
-=======
     args = arg_parser()
     print(args)
->>>>>>> f5f40cce
 
     trainer = Trainer(data_paths=args.data_paths,
                       cfg=cfg, data_aug_conf=data_aug_conf, grid_conf=grid_conf,
-<<<<<<< HEAD
-                      bsz=bsz, nworkers=nworkers, nepochs=nepochs,
-                      save_model=save_model, pretrained_model_path=pretrained_model_path,
-                      log_dir=log_dir, debug=debug, vis=vis)
-=======
                       bsz=args.bsz, nworkers=args.nworkers, nepochs=args.nepochs,
                       lr=args.lr, weight_decay=args.weight_decay,
                       pretrained_model_path=args.pretrained_model_path,
@@ -590,7 +467,6 @@
                       log_dir=args.log_dir, debug=args.debug, vis=args.vis,
                       lidar_hm_weight=args.lidar_hm_weight, traj_hm_weight=args.traj_hm_weight,
                       hdiff_weight=args.hdiff_weight)
->>>>>>> f5f40cce
     trainer.train()
 
 
